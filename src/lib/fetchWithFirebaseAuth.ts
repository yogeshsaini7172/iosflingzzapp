--- conflicted
+++ resolved
@@ -50,7 +50,6 @@
     const supabaseUrl = import.meta.env.VITE_SUPABASE_URL || 'https://cchvsqeqiavhanurnbeo.supabase.co';
     const directUrl = `${supabaseUrl}/functions/v1/${functionName}`;
     
-<<<<<<< HEAD
     console.log(`🌐 Making request to function: ${functionName}`);
     
     // Parse the body if it's JSON
@@ -124,7 +123,6 @@
     return await fetch(input, { ...init, headers, credentials: 'omit', mode: 'cors' });
   } catch (error) {
     console.error(`❌ Fetch failed for ${url}:`, error);
-=======
     try {
       return await fetch(directUrl, { 
         ...init, 
@@ -143,7 +141,6 @@
     return await fetch(input, { ...init, headers, credentials: 'same-origin' });
   } catch (error) {
     console.error('❌ Fetch failed:', error);
->>>>>>> 2c3ad234
     throw error;
   }
 }