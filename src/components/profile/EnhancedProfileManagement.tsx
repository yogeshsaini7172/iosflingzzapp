import { useState, useEffect } from 'react';
import GenZBackground from '@/components/ui/genZ-background';
import { Card, CardContent, CardHeader, CardTitle } from '@/components/ui/card';
import { Button } from '@/components/ui/button';
import { Badge } from '@/components/ui/badge';
import { Input } from '@/components/ui/input';
import { Label } from '@/components/ui/label';
import { Textarea } from '@/components/ui/textarea';
import { Switch } from '@/components/ui/switch';
import { Select, SelectContent, SelectItem, SelectTrigger, SelectValue } from '@/components/ui/select';
import { Slider } from '@/components/ui/slider';
import { 
  ArrowLeft, 
  Camera, 
  Star, 
  MapPin, 
  Calendar, 
  Heart,
  Shield,
  Sparkles,
  Edit3,
  Eye,
  User,
  Users,
  Target,
  LogOut,
  GraduationCap,
  ChevronLeft,
  ChevronRight,
  Move,
  X,
  MoreHorizontal
} from 'lucide-react';
import { useProfileData } from '@/hooks/useProfileData';
import { useAuth } from '@/contexts/AuthContext';
import { supabase } from '@/integrations/supabase/client';
import { useToast } from '@/hooks/use-toast';

interface EnhancedProfileManagementProps {
  onNavigate: (view: string) => void;
}

const EnhancedProfileManagement = ({ onNavigate }: EnhancedProfileManagementProps) => {
  // Transform single database value to UI key format (for dropdowns)
  const transformSingleValueToUI = (dbValue: string) => {
    const transformMap: Record<string, string> = {
      // Body types (for Select dropdown - need key format)
      'slim': 'slim',
      'athletic': 'athletic', 
      'average': 'average',
      'curvy': 'curvy',
      'plus_size': 'plus_size',
      
      // Skin tones (for Select dropdown - need key format)
      'very_fair': 'very_fair',
      'fair': 'fair',
      'medium': 'medium',
      'olive': 'olive',
      'brown': 'brown',
      'dark': 'dark',
      
      // Face types
      'round': 'round',
      'oval': 'oval',
      'square': 'square',
      'heart': 'heart',
      'diamond': 'diamond',
      'long': 'long',
      'Round': 'round',
      'Oval': 'oval',
      'Square': 'square',
      'Heart': 'heart',
      'Diamond': 'diamond',
      'Long': 'long',
      
      // Love languages  
      'words_of_affirmation': 'words_of_affirmation',
      'acts_of_service': 'acts_of_service',
      'receiving_gifts': 'receiving_gifts',
      'quality_time': 'quality_time',
      'physical_touch': 'physical_touch',
      'Words of Affirmation': 'words_of_affirmation',
      'Acts of Service': 'acts_of_service',
      'Receiving Gifts': 'receiving_gifts',
      'Quality Time': 'quality_time',
      'Physical Touch': 'physical_touch',
      
      // Lifestyle options (for Badge components)
      'active': 'active',
      'relaxed': 'relaxed',
      'social': 'social',
      'homebody': 'homebody',
      'adventurous': 'adventurous',
      'career_focused': 'career_focused',
      'family_oriented': 'family_oriented',
      'health_conscious': 'health_conscious',
      'party_goer': 'party_goer',
      'minimalist': 'minimalist',
      'creative': 'creative',
      'intellectual': 'intellectual',
      'Active': 'active',
      'Relaxed': 'relaxed',
      'Social': 'social',
      'Homebody': 'homebody',
      'Adventurous': 'adventurous',
      'Career-focused': 'career_focused',
      'Family-oriented': 'family_oriented',
      'Health-conscious': 'health_conscious',
      'Party-goer': 'party_goer',
      'Minimalist': 'minimalist',
      'Creative': 'creative',
      'Intellectual': 'intellectual',
    };
    return transformMap[dbValue] || dbValue;
  };

  // Transform database values to UI format (handle case sensitivity)
  const transformDatabaseToUI = (dbValues: string[]) => {
    if (!Array.isArray(dbValues)) return [];
    return dbValues.map(value => {
      // Convert database format to UI key format (what the UI logic expects)
      // The UI logic uses: option.toLowerCase().replace(/[^a-z0-9]/g, '_')
      // So we need to return the KEY format, not the display format
      const transformMap: Record<string, string> = {
        // Personality traits - return key format
        'adventurous': 'adventurous',
        'Adventurous': 'adventurous',
        'analytical': 'analytical', 
        'Analytical': 'analytical',
        'creative': 'creative',
        'Creative': 'creative',
        'outgoing': 'outgoing',
        'Outgoing': 'outgoing',
        'empathetic': 'empathetic',
        'Empathetic': 'empathetic',
        
        // Values - return key format  
        'family_oriented': 'family_oriented',
        'Family-oriented': 'family_oriented',
        'career_focused': 'career_focused',
        'Career-focused': 'career_focused',
        'health_conscious': 'health_conscious',
        'Health-conscious': 'health_conscious',
        
        // Mindset - return key format
        'growth': 'growth_mindset',
        'Growth Mindset': 'growth_mindset',
        'growth_mindset': 'growth_mindset',
        
        // Relationship goals - return key format
        'serious_relationship': 'serious_relationship',
        'Serious relationship': 'serious_relationship'
      };
      
      // If we have a mapping, use it, otherwise convert to key format
      if (transformMap[value]) {
        return transformMap[value];
      }
      
      // Default: convert any value to key format
      return value.toLowerCase().replace(/[^a-z0-9]/g, '_');
    });
  };
  // Remove photo from profileImages
  const removePhoto = (index: number) => {
    const newImages = (formData.profileImages || []).filter((_, i) => i !== index);
    setFormData(prev => ({ ...prev, profileImages: newImages }));
    // Optionally, auto-save after removal
    updateProfile({ profile_images: newImages });
  };
  const { profile, preferences, isLoading, updateProfile, updatePreferences } = useProfileData();
  const { signOut, user } = useAuth();
  const { toast } = useToast();
  const [activeTab, setActiveTab] = useState<'basic' | 'what-you-are' | 'who-you-want' | 'photos' | 'privacy'>('basic');
  const [showPhotoViewer, setShowPhotoViewer] = useState(false);
  const [currentPhotoIndex, setCurrentPhotoIndex] = useState(0);
  const [draggedImageIndex, setDraggedImageIndex] = useState<number | null>(null);

  // Helper function to get current user ID
  const getCurrentUserId = () => {
    if (!user?.uid) {
      throw new Error('User must be authenticated to access profile');
    }
    return user.uid;
  };

  // Local state for form management - Initialize with empty values initially
  const [formData, setFormData] = useState({
    // Basic info
    firstName: '',
    lastName: '',
    bio: '',
    educationLevel: '',
    profession: '',

    // Physical Attributes
    height: '',
    bodyType: '',
    skinTone: '',
    faceType: '',
    loveLanguage: '',
    lifestyle: '',
    
    // Personality & Values (arrays)
    personalityTraits: [] as string[],
    values: [] as string[],
    mindset: [] as string[],
    
    // Goals & Interests
    relationshipGoals: [] as string[],
    interests: [] as string[],
    
    // Who You Want data
    preferredGender: [] as string[],
    ageRangeMin: 18,
    ageRangeMax: 30,
    heightRangeMin: 150,
    heightRangeMax: 200,
    preferredBodyTypes: [] as string[],
    preferredValues: [] as string[],
    preferredMindset: [] as string[],
    preferredPersonalityTraits: [] as string[],
    preferredRelationshipGoal: [] as string[],
    preferredSkinTone: [] as string[],
    preferredFaceType: [] as string[],
    preferredLoveLanguage: [] as string[],
    preferredLifestyle: [] as string[],
    
    // Settings
    isVisible: true,
    profileImages: [] as string[]
  });

  // Helper function to normalize keys to match UI format
  const normalizeKey = (value: string) => value.toLowerCase().replace(/[^a-z0-9]/g, '_');
  const normalizeArray = (arr: string[]) => arr.map(normalizeKey);

  // Alias maps to harmonize legacy/canonical keys to UI keys (display-only)
  const aliasMaps = {
    mindset: {
      growth: 'growth_mindset',
      positive: 'positive_thinking',
    } as Record<string, string>,
    lifestyle: {
      // From older step component labels
      active_outdoorsy: 'active',
      active___outdoorsy: 'active',
      social_party: 'social',
      social___party: 'social',
      quiet_homebody: 'homebody',
      quiet___homebody: 'homebody',
      studious_academic: 'intellectual',
      studious___academic: 'intellectual',
    } as Record<string, string>,
  } as const;

  const normalizeWithAliases = (arr: string[], domain: keyof typeof aliasMaps) =>
    arr.map(normalizeKey).map((k) => aliasMaps[domain][k] || k);

  // Update form data when profile/preferences load
  useEffect(() => {
    if (profile) {
      console.log("📊 Loading profile data into form:", profile);
<<<<<<< HEAD
      console.log("🔍 Raw profile values:", {
        personality_traits: profile.personality_traits,
        values: profile.values,
        values_array: (profile as any).values_array,
        mindset: profile.mindset,
        relationship_goals: profile.relationship_goals
      });
      
      const transformedData = {
        firstName: profile.first_name || '',
        lastName: profile.last_name || '',
=======
      console.log("📊 Profile keys:", Object.keys(profile));
      console.log("📊 Profile values:", {
        first_name: (profile as any).first_name,
        university: (profile as any).university,
        // Arrays in database
        personality_traits: (profile as any).personality_traits, // Array
        values: (profile as any).values, // Array
        mindset: (profile as any).mindset, // Array
        interests: (profile as any).interests, // Array
        relationship_goals: (profile as any).relationship_goals, // Array
        // Single values in database
        personality_type: (profile as any).personality_type, // Single value
        body_type: (profile as any).body_type, // Single value
        skin_tone: (profile as any).skin_tone, // Single value
        love_language: (profile as any).love_language // Single value
      });
      setFormData(prev => ({
        ...prev,
        firstName: (profile as any).first_name || (profile as any).name?.split(' ')[0] || '',
        lastName: (profile as any).last_name || (profile as any).name?.split(' ').slice(1).join(' ') || '',
>>>>>>> 433da6bb
        bio: profile.bio || '',
        educationLevel: (profile as any).education_level || '',
        profession: (profile as any).profession || '',
        height: profile.height?.toString() || '',
<<<<<<< HEAD
        bodyType: profile.body_type || '',
        skinTone: profile.skin_tone || '',
        personalityTraits: profile.personality_traits ? normalizeArray(profile.personality_traits) : [],
        values: profile.values ? normalizeArray(profile.values) : [],
        mindset: profile.mindset
          ? (Array.isArray(profile.mindset)
              ? normalizeWithAliases(profile.mindset as unknown as string[], 'mindset')
              : [normalizeWithAliases([String(profile.mindset)], 'mindset')[0]])
          : [],
        relationshipGoals: profile.relationship_goals ? normalizeArray(profile.relationship_goals) : [],
        interests: profile.interests ? normalizeArray(profile.interests) : [],
        isVisible: profile.show_profile !== false,
=======
        bodyType: transformSingleValueToUI((profile as any).body_type || ''), // Single value from DB
        skinTone: transformSingleValueToUI((profile as any).skin_tone || ''), // Single value from DB
        faceType: transformSingleValueToUI((profile as any).face_type || ''), // Single value from DB
        loveLanguage: transformSingleValueToUI((profile as any).love_language || ''), // Single value from DB
        lifestyle: transformSingleValueToUI((profile as any).lifestyle || ''), // Single value from DB
        // Arrays from database - transform for UI
        personalityTraits: transformDatabaseToUI((profile as any).personality_traits || []),
        values: transformDatabaseToUI((profile as any).values || []),
        mindset: transformDatabaseToUI((profile as any).mindset || []),
        relationshipGoals: transformDatabaseToUI(profile.relationship_goals || []),
        interests: Array.isArray(profile.interests) ? profile.interests.map((interest: string) => interest.toLowerCase().replace(/[^a-z0-9]/g, '_')) : [],
        isVisible: profile.show_profile !== false && (profile as any).is_profile_public !== false,
>>>>>>> 433da6bb
        profileImages: profile.profile_images || []
      };
      
      console.log("🔄 Transformed data:", transformedData);
      
      setFormData(prev => ({
        ...prev,
        ...transformedData
      }));
      
      // Debug: Log transformed values
      console.log("🔄 Transformed profile values:", {
        bodyType: transformSingleValueToUI((profile as any).body_type || ''),
        skinTone: transformSingleValueToUI((profile as any).skin_tone || ''),
        personalityTraits: transformDatabaseToUI((profile as any).personality_traits || []),
        values: transformDatabaseToUI((profile as any).values || []),
        mindset: transformDatabaseToUI((profile as any).mindset || []),
        relationshipGoals: transformDatabaseToUI(profile.relationship_goals || [])
      });
      
      // Debug: Log raw database values
      console.log("🗄️ Raw database values:", {
        personality_traits: (profile as any).personality_traits,
        values: (profile as any).values,
        mindset: (profile as any).mindset,
        relationship_goals: profile.relationship_goals
      });
      
      // Debug: Log final formData state after transformation
      console.log("🎯 Final formData after profile update:", {
        personalityTraits: formData.personalityTraits,
        values: formData.values,
        mindset: formData.mindset,
        relationshipGoals: formData.relationshipGoals
      });
    }
    
    if (preferences) {
      console.log("📊 Loading preferences data into form:", preferences);
      setFormData(prev => ({
        ...prev,
<<<<<<< HEAD
        preferredGender: Array.isArray(preferences.preferred_gender) ? preferences.preferred_gender.map(g => g.toString().toLowerCase()) : ['male', 'female'], // Default to both genders
=======
        preferredGender: transformDatabaseToUI(preferences.preferred_gender || []),
>>>>>>> 433da6bb
        ageRangeMin: preferences.age_range_min || 18,
        ageRangeMax: preferences.age_range_max || 30,
        heightRangeMin: preferences.height_range_min || 150,
        heightRangeMax: preferences.height_range_max || 200,
<<<<<<< HEAD
        preferredBodyTypes: Array.isArray(preferences.preferred_body_types) && preferences.preferred_body_types.length > 0 
          ? normalizeArray(preferences.preferred_body_types) 
          : ['slim', 'athletic', 'average'], // Provide sensible defaults
        preferredValues: Array.isArray(preferences.preferred_values) && preferences.preferred_values.length > 0 
          ? normalizeArray(preferences.preferred_values) 
          : ['family_oriented', 'career_focused'], // Default values
        preferredMindset: Array.isArray(preferences.preferred_mindset) && preferences.preferred_mindset.length > 0 
          ? normalizeWithAliases(preferences.preferred_mindset as unknown as string[], 'mindset') 
          : ['growth_mindset'], // Default mindset
        preferredPersonalityTraits: Array.isArray(preferences.preferred_personality_traits) && preferences.preferred_personality_traits.length > 0 
          ? normalizeArray(preferences.preferred_personality_traits) 
          : ['outgoing', 'empathetic'], // Default traits
        preferredRelationshipGoal: Array.isArray(preferences.preferred_relationship_goal) && preferences.preferred_relationship_goal.length > 0 
          ? normalizeArray(preferences.preferred_relationship_goal) 
          : Array.isArray((preferences as any).preferred_relationship_goals) && (preferences as any).preferred_relationship_goals.length > 0 
          ? normalizeArray((preferences as any).preferred_relationship_goals)
          : ['serious_relationship'], // Default goal
        preferredSkinTone: Array.isArray(preferences.preferred_skin_tone) ? normalizeArray(preferences.preferred_skin_tone) : [],
        preferredFaceType: Array.isArray(preferences.preferred_face_type) 
          ? normalizeArray(preferences.preferred_face_type) 
          : Array.isArray((preferences as any).preferred_face_types)
          ? normalizeArray((preferences as any).preferred_face_types)
          : [],
        preferredLoveLanguage: Array.isArray(preferences.preferred_love_language) 
          ? normalizeArray(preferences.preferred_love_language) 
          : Array.isArray((preferences as any).preferred_love_languages)
          ? normalizeArray((preferences as any).preferred_love_languages)
          : [],
        preferredLifestyle: Array.isArray(preferences.preferred_lifestyle) ? normalizeWithAliases(preferences.preferred_lifestyle as unknown as string[], 'lifestyle') : []
=======
        preferredBodyTypes: transformDatabaseToUI(preferences.preferred_body_types || []),
        preferredValues: transformDatabaseToUI(preferences.preferred_values || []),
        preferredMindset: transformDatabaseToUI(preferences.preferred_mindset || []),
        preferredPersonalityTraits: transformDatabaseToUI(preferences.preferred_personality_traits || []),
        preferredRelationshipGoal: transformDatabaseToUI(preferences.preferred_relationship_goal || []),
        preferredSkinTone: transformDatabaseToUI(preferences.preferred_skin_tone || []),
        preferredFaceType: transformDatabaseToUI(preferences.preferred_face_type || []),
        preferredLoveLanguage: transformDatabaseToUI(preferences.preferred_love_language || []),
        preferredLifestyle: transformDatabaseToUI(preferences.preferred_lifestyle || [])
>>>>>>> 433da6bb
      }));
      
      // Debug: Log transformed preferences
      console.log("🔄 Transformed preferences:", {
        preferredGender: transformDatabaseToUI(preferences.preferred_gender || []),
        preferredValues: transformDatabaseToUI(preferences.preferred_values || []),
        preferredMindset: transformDatabaseToUI(preferences.preferred_mindset || []),
        preferredRelationshipGoals: transformDatabaseToUI(preferences.preferred_relationship_goal || []),
        preferredSkinTypes: transformDatabaseToUI(preferences.preferred_skin_tone || [])
      });
    }
  }, [profile, preferences]);

  const handleLogout = async () => {
    try {
      // Clear Firebase auth
      await signOut();
      
      // Clear local storage
      localStorage.removeItem('demoProfile');
      localStorage.removeItem('demoPreferences');  
      localStorage.removeItem('demoUserId');
      localStorage.removeItem('demoQCS');
      localStorage.removeItem('subscription_plan');
      localStorage.removeItem('profile_complete');
      
      // The AuthContext will handle navigation automatically
      console.log('✅ Logout completed, AuthContext will handle navigation');
    } catch (error) {
      console.error('Logout error:', error);
    }
  };

  const handleSaveChanges = async () => {
    // Update profile
    await updateProfile({
      first_name: formData.firstName,
      last_name: formData.lastName,
      bio: formData.bio,
      education_level: formData.educationLevel,
      profession: formData.profession,
      height: formData.height ? parseInt(formData.height) : undefined,
      body_type: formData.bodyType,
      skin_tone: formData.skinTone,
      // love_language: formData.loveLanguage, // Temporarily commented - type issue
      // lifestyle: formData.lifestyle, // Temporarily commented - type issue
      personality_traits: formData.personalityTraits,
      // values: formData.values, // Temporarily commented - type issue
      // mindset: formData.mindset, // Temporarily commented - type issue
      relationship_goals: formData.relationshipGoals,
      interests: formData.interests,
      profile_images: formData.profileImages,
      show_profile: formData.isVisible
    });

  // Update preferences with validation
  const preferencesToUpdate = {
    preferred_gender: formData.preferredGender.length > 0 ? formData.preferredGender as any : ['male', 'female'], // Default to both if empty
    age_range_min: formData.ageRangeMin,
    age_range_max: formData.ageRangeMax,
    height_range_min: formData.heightRangeMin,
    height_range_max: formData.heightRangeMax,
    preferred_body_types: formData.preferredBodyTypes.length > 0 ? formData.preferredBodyTypes : ['slim', 'athletic', 'average'], // Default to common types
    preferred_values: formData.preferredValues.length > 0 ? formData.preferredValues : ['family_oriented', 'career_focused'], // Default values
    preferred_mindset: formData.preferredMindset.length > 0 ? formData.preferredMindset : ['growth_mindset'], // Default mindset
    preferred_personality_traits: formData.preferredPersonalityTraits.length > 0 ? formData.preferredPersonalityTraits : ['outgoing', 'empathetic'], // Default traits
    preferred_relationship_goals: formData.preferredRelationshipGoal.length > 0 ? formData.preferredRelationshipGoal : ['serious_relationship'], // Default goal
    preferred_skin_types: formData.preferredSkinTone,
    preferred_face_types: formData.preferredFaceType,
    preferred_love_languages: formData.preferredLoveLanguage,
    preferred_lifestyle: formData.preferredLifestyle
  };

  await updatePreferences(preferencesToUpdate);
  };

  const toggleArrayItem = (field: keyof typeof formData, item: string, maxItems: number = 10) => {
    const currentArray = formData[field] as string[];
    const newArray = currentArray.includes(item)
      ? currentArray.filter((i: string) => i !== item)
      : currentArray.length < maxItems
      ? [...currentArray, item]
      : currentArray;
    
    setFormData(prev => ({ ...prev, [field]: newArray }));
  };

  if (isLoading) {
    return (
      <div className="min-h-screen bg-gradient-hero flex items-center justify-center">
        <div className="text-center">
          <div className="animate-spin rounded-full h-32 w-32 border-b-2 border-primary mx-auto mb-4"></div>
          <p className="text-muted-foreground">Loading your profile...</p>
        </div>
      </div>
    );
  }

  const personalityTraitOptions = [
    "Adventurous", "Analytical", "Creative", "Outgoing", "Introverted", 
    "Empathetic", "Ambitious", "Laid-back", "Intellectual", "Spontaneous",
    "Humorous", "Practical", "Responsible", "Emotional"
  ];

  const valueOptions = [
    "Family-oriented", "Career-focused", "Health-conscious", "Spiritual", 
    "Traditional", "Social justice", "Environmental", "Creative", 
    "Intellectual", "Open-minded", "Adventure-seeking", "Financially responsible"
  ];

  const mindsetOptions = [
    "Growth Mindset", "Positive Thinking", "Pragmatic", "Optimistic", 
    "Realistic", "Ambitious", "Balanced"
  ];

  const relationshipGoalOptions = [
    "Serious relationship", "Casual dating", "Marriage", "Friendship first", 
    "Long-term commitment", "Short-term fun", "Open to anything"
  ];

  const interestOptions = [
    "Travel", "Reading", "Music", "Movies", "Sports", "Cooking", "Art", 
    "Technology", "Nature", "Photography", "Dancing", "Gaming", "Fitness", 
    "Writing", "Volunteering", "Fashion", "Food", "History", "Science", 
    "Politics", "Spirituality", "Adventure activities"
  ];

  const educationOptions = [
    "High School", "Undergraduate", "Postgraduate", "PhD / Doctorate", 
    "Working Professional", "Entrepreneur", "Other"
  ];

  const genderOptions = [
    { label: "Male", value: "male" as const },
    { label: "Female", value: "female" as const }, 
    { label: "Non-binary", value: "non_binary" as const },
    { label: "Other", value: "prefer_not_to_say" as const },
    { label: "All", value: "prefer_not_to_say" as const }
  ];

  const bodyTypeOptions = [
    "Slim", "Athletic", "Average", "Curvy", "Plus size", "Prefer not to say"
  ];

  const skinToneOptions = [
    "Very fair", "Fair", "Medium", "Olive", "Brown", "Dark"
  ];

  const faceTypeOptions = [
    "Round", "Oval", "Square", "Heart", "Diamond", "Long"
  ];

  const loveLanguageOptions = [
    "Words of Affirmation", "Acts of Service", "Receiving Gifts", 
    "Quality Time", "Physical Touch"
  ];

  const lifestyleOptions = [
    "Active", "Active & Outdoorsy", "Relaxed", "Social", "Homebody", "Adventurous", 
    "Career-focused", "Family-oriented", "Health-conscious", 
    "Party-goer", "Minimalist", "Creative", "Intellectual"
  ];

  const renderBasicInfo = () => (
    <div className="space-y-6">
      <div className="grid grid-cols-2 gap-4">
        <div className="space-y-2">
          <Label htmlFor="firstName">First Name</Label>
          <Input
            id="firstName"
            value={formData.firstName}
            onChange={(e) => setFormData(prev => ({...prev, firstName: e.target.value}))}
            className="border-primary/20 focus:border-primary"
          />
        </div>
        <div className="space-y-2">
          <Label htmlFor="lastName">Last Name</Label>
          <Input
            id="lastName"
            value={formData.lastName}
            onChange={(e) => setFormData(prev => ({...prev, lastName: e.target.value}))}
            className="border-primary/20 focus:border-primary"
          />
        </div>
      </div>

      <div className="space-y-2">
        <Label htmlFor="bio">About Me</Label>
        <Textarea
          id="bio"
          value={formData.bio}
          onChange={(e) => setFormData(prev => ({...prev, bio: e.target.value}))}
          placeholder="Tell us about yourself..."
          className="min-h-[100px] border-primary/20 focus:border-primary resize-none"
        />
        <div className="text-right text-xs text-muted-foreground">
          {formData.bio?.length || 0}/500
        </div>
      </div>

      <div className="space-y-2">
        <Label>University</Label>
        <Input
          value={profile?.university || ''}
          disabled
          className="bg-muted border-primary/20"
        />
      </div>

      <div className="grid grid-cols-2 gap-4">
        <div className="space-y-2">
          <Label>Education Level</Label>
          <Select value={formData.educationLevel} onValueChange={(value) => setFormData(prev => ({...prev, educationLevel: value}))}>
            <SelectTrigger className="border-primary/20 focus:border-primary">
              <SelectValue placeholder="Select education level" />
            </SelectTrigger>
            <SelectContent>
              {educationOptions.map((edu) => (
                <SelectItem key={edu} value={edu.toLowerCase().replace(/[^a-z0-9]/g, '_')}>{edu}</SelectItem>
              ))}
            </SelectContent>
          </Select>
        </div>
        
        <div className="space-y-2">
          <Label>Profession (Optional)</Label>
          <Input
            value={formData.profession}
            onChange={(e) => setFormData(prev => ({...prev, profession: e.target.value}))}
            placeholder="Your profession or field"
            className="border-primary/20 focus:border-primary"
          />
        </div>
      </div>

      <div className="space-y-2">
        <Label>Email</Label>
        <Input
          value={profile?.email || ''}
          disabled
          className="bg-muted border-primary/20"
        />
      </div>
    </div>
  );

  const renderWhatYouAre = () => (
    <div className="space-y-6">
      <div className="text-center mb-6">
        <User className="w-12 h-12 text-primary mx-auto mb-3" />
        <h3 className="text-lg font-semibold">What You Are</h3>
        <p className="text-muted-foreground text-sm">Tell us about your physical attributes and personality</p>
      </div>

      {/* Physical Attributes */}
      <Card className="border-primary/20">
        <CardHeader>
          <CardTitle className="text-base">Physical Attributes</CardTitle>
        </CardHeader>
        <CardContent className="space-y-4">
          <div className="grid grid-cols-2 gap-4">
            <div className="space-y-2">
              <Label>Height (cm)</Label>
              <Input
                type="number"
                placeholder="175"
                value={formData.height}
                onChange={(e) => setFormData(prev => ({...prev, height: e.target.value}))}
                className="border-primary/20 focus:border-primary"
              />
            </div>
            <div className="space-y-2">
              <Label>Body Type</Label>
              <Select value={formData.bodyType} onValueChange={(value) => setFormData(prev => ({...prev, bodyType: value}))}>
                <SelectTrigger className="border-primary/20 focus:border-primary">
                  <SelectValue placeholder="Select body type" />
                </SelectTrigger>
                <SelectContent>
                  {bodyTypeOptions.map((type) => (
                    <SelectItem key={type} value={type.toLowerCase().replace(/[^a-z0-9]/g, '_')}>{type}</SelectItem>
                  ))}
                </SelectContent>
              </Select>
            </div>
          </div>

          <div className="space-y-2">
            <Label>Skin Tone</Label>
            <Select value={formData.skinTone} onValueChange={(value) => setFormData(prev => ({...prev, skinTone: value}))}>
              <SelectTrigger className="border-primary/20 focus:border-primary">
                <SelectValue placeholder="Select skin tone" />
              </SelectTrigger>
              <SelectContent>
                {skinToneOptions.map((tone) => (
                  <SelectItem key={tone} value={tone.toLowerCase().replace(/[^a-z0-9]/g, '_')}>{tone}</SelectItem>
                ))}
              </SelectContent>
            </Select>
          </div>
        </CardContent>
      </Card>

      {/* Personality */}
      <Card className="border-primary/20">
        <CardHeader>
          <CardTitle className="text-base">Personality & Values</CardTitle>
        </CardHeader>
        <CardContent className="space-y-4">
          <div className="space-y-3">
            <Label>Personality Traits (Pick up to 3)</Label>
            <div className="flex flex-wrap gap-2">
              {personalityTraitOptions.map((trait) => {
                const traitKey = trait.toLowerCase().replace(/[^a-z0-9]/g, '_');
                const isSelected = formData.personalityTraits.includes(traitKey);
                
                // Simple debug for all traits to see what's happening
                console.log(`🔍 Trait: "${trait}" -> Key: "${traitKey}" -> Selected: ${isSelected} -> Array: [${formData.personalityTraits.join(', ')}]`);
                
                return (
                  <Badge
                    key={trait}
                    variant={isSelected ? "default" : "outline"}
                    className={`cursor-pointer ${
                      isSelected 
                        ? 'bg-gradient-primary text-white hover:opacity-90' 
                        : 'border-primary/20 hover:border-primary'
                    }`}
                    onClick={() => toggleArrayItem('personalityTraits', traitKey, 3)}
                  >
                    {trait}
                  </Badge>
                );
              })}
            </div>
            <div className="text-xs text-muted-foreground">
              {formData.personalityTraits.length}/3 selected
            </div>
          </div>

          <div className="space-y-3">
            <Label>Core Values (Pick up to 3)</Label>
            <div className="flex flex-wrap gap-2">
              {valueOptions.map((value) => {
                const valueKey = value.toLowerCase().replace(/[^a-z0-9]/g, '_');
                const isSelected = formData.values.includes(valueKey);
                
                // Simple debug for all values to see what's happening
                console.log(`🔍 Value: "${value}" -> Key: "${valueKey}" -> Selected: ${isSelected} -> Array: [${formData.values.join(', ')}]`);
                
                return (
                  <Badge
                    key={value}
                    variant={isSelected ? "default" : "outline"}
                    className={`cursor-pointer ${
                      isSelected 
                        ? 'bg-gradient-primary text-white hover:opacity-90' 
                        : 'border-primary/20 hover:border-primary'
                    }`}
                    onClick={() => toggleArrayItem('values', valueKey, 3)}
                  >
                    {value}
                  </Badge>
                );
              })}
            </div>
            <div className="text-xs text-muted-foreground">
              {formData.values.length}/3 selected
            </div>
          </div>

          <div className="space-y-3">
            <Label>Mindset (Pick 1-2)</Label>
            <div className="flex flex-wrap gap-2">
              {mindsetOptions.map((mindset) => {
                const mindsetKey = mindset.toLowerCase().replace(/[^a-z0-9]/g, '_');
                const isSelected = formData.mindset.includes(mindsetKey);
                return (
                  <Badge
                    key={mindset}
                    variant={isSelected ? "default" : "outline"}
                    className={`cursor-pointer ${
                      isSelected 
                        ? 'bg-gradient-primary text-white hover:opacity-90' 
                        : 'border-primary/20 hover:border-primary'
                    }`}
                    onClick={() => toggleArrayItem('mindset', mindsetKey, 2)}
                  >
                    {mindset}
                  </Badge>
                );
              })}
            </div>
            <div className="text-xs text-muted-foreground">
              {formData.mindset.length}/2 selected
            </div>
          </div>

          <div className="space-y-3">
            <Label>Relationship Goals (Pick up to 2)</Label>
            <div className="flex flex-wrap gap-2">
              {relationshipGoalOptions.map((goal) => {
                const goalKey = goal.toLowerCase().replace(/[^a-z0-9]/g, '_');
                const isSelected = formData.relationshipGoals.includes(goalKey);
                return (
                  <Badge
                    key={goal}
                    variant={isSelected ? "default" : "outline"}
                    className={`cursor-pointer ${
                      isSelected 
                        ? 'bg-gradient-primary text-white hover:opacity-90' 
                        : 'border-primary/20 hover:border-primary'
                    }`}
                    onClick={() => toggleArrayItem('relationshipGoals', goalKey, 2)}
                  >
                    {goal}
                  </Badge>
                );
              })}
            </div>
            <div className="text-xs text-muted-foreground">
              {formData.relationshipGoals.length}/2 selected
            </div>
          </div>

          <div className="space-y-3">
            <Label>Interests (Pick up to 10)</Label>
            <div className="flex flex-wrap gap-2">
              {interestOptions.map((interest) => {
                const interestKey = interest.toLowerCase().replace(/[^a-z0-9]/g, '_');
                const isSelected = formData.interests.includes(interestKey);
                return (
                  <Badge
                    key={interest}
                    variant={isSelected ? "default" : "outline"}
                    className={`cursor-pointer ${
                      isSelected 
                        ? 'bg-gradient-primary text-white hover:opacity-90' 
                        : 'border-primary/20 hover:border-primary'
                    }`}
                    onClick={() => toggleArrayItem('interests', interestKey, 10)}
                  >
                    {interest}
                  </Badge>
                );
              })}
            </div>
            <div className="text-xs text-muted-foreground">
              {formData.interests.length}/10 selected
            </div>
          </div>
        </CardContent>
      </Card>

      {/* Additional Attributes */}
      <Card className="border-primary/20">
        <CardHeader>
          <CardTitle className="text-base">Additional Attributes</CardTitle>
        </CardHeader>
        <CardContent className="space-y-4">
          <div className="grid grid-cols-2 gap-4">
            <div className="space-y-2">
              <Label>Face Type</Label>
              <Select value={formData.faceType} onValueChange={(value) => setFormData(prev => ({...prev, faceType: value}))}>
                <SelectTrigger className="border-primary/20 focus:border-primary">
                  <SelectValue placeholder="Select face type" />
                </SelectTrigger>
                <SelectContent>
                  {faceTypeOptions.map((type) => (
                    <SelectItem key={type} value={type.toLowerCase().replace(/[^a-z0-9]/g, '_')}>{type}</SelectItem>
                  ))}
                </SelectContent>
              </Select>
            </div>
            <div className="space-y-2">
              <Label>Love Language</Label>
              <Select value={formData.loveLanguage} onValueChange={(value) => setFormData(prev => ({...prev, loveLanguage: value}))}>
                <SelectTrigger className="border-primary/20 focus:border-primary">
                  <SelectValue placeholder="Select love language" />
                </SelectTrigger>
                <SelectContent>
                  {loveLanguageOptions.map((language) => (
                    <SelectItem key={language} value={language.toLowerCase().replace(/[^a-z0-9]/g, '_')}>{language}</SelectItem>
                  ))}
                </SelectContent>
              </Select>
            </div>
          </div>

          <div className="space-y-2">
            <Label>Lifestyle</Label>
            <Select value={formData.lifestyle} onValueChange={(value) => setFormData(prev => ({...prev, lifestyle: value}))}>
              <SelectTrigger className="border-primary/20 focus:border-primary">
                <SelectValue placeholder="Select lifestyle" />
              </SelectTrigger>
              <SelectContent>
                {lifestyleOptions.map((style) => (
                  <SelectItem key={style} value={style.toLowerCase().replace(/[^a-z0-9]/g, '_')}>{style}</SelectItem>
                ))}
              </SelectContent>
            </Select>
          </div>
        </CardContent>
      </Card>
    </div>
  );

  const renderWhoYouWant = () => (
    <div className="space-y-6">
      <div className="text-center mb-6">
        <Heart className="w-12 h-12 text-primary mx-auto mb-3" />
        <h3 className="text-lg font-semibold">Who You Want</h3>
        <p className="text-muted-foreground text-sm">Tell us about your ideal partner</p>
      </div>

      {/* Basic Preferences */}
      <Card className="border-primary/20">
        <CardHeader>
          <CardTitle className="text-base">Basic Preferences</CardTitle>
        </CardHeader>
        <CardContent className="space-y-4">
          <div className="space-y-3">
            <Label>Preferred Gender</Label>
            <div className="flex flex-wrap gap-2">
              {genderOptions.map((gender) => {
                const isSelected = formData.preferredGender.includes(gender.value);
                return (
                  <Badge
                    key={gender.value}
                    variant={isSelected ? "default" : "outline"}
                    className={`cursor-pointer ${
                      isSelected 
                        ? 'bg-gradient-primary text-white hover:opacity-90' 
                        : 'border-primary/20 hover:border-primary'
                    }`}
                    onClick={() => toggleArrayItem('preferredGender', gender.value, 4)}
                  >
                    {gender.label}
                  </Badge>
                );
              })}
            </div>
          </div>

          <div className="space-y-3">
            <Label>Age Range: {formData.ageRangeMin} - {formData.ageRangeMax} years</Label>
            <Slider
              value={[formData.ageRangeMin, formData.ageRangeMax]}
              onValueChange={([min, max]) => {
                setFormData(prev => ({ ...prev, ageRangeMin: min, ageRangeMax: max }));
              }}
              min={18}
              max={50}
              step={1}
              className="w-full"
            />
          </div>

          <div className="space-y-3">
            <Label>Height Range: {formData.heightRangeMin} - {formData.heightRangeMax} cm</Label>
            <Slider
              value={[formData.heightRangeMin, formData.heightRangeMax]}
              onValueChange={([min, max]) => {
                setFormData(prev => ({ ...prev, heightRangeMin: min, heightRangeMax: max }));
              }}
              min={140}
              max={220}
              step={1}
              className="w-full"
            />
          </div>

          <div className="space-y-3">
            <Label>Preferred Body Types</Label>
            <div className="flex flex-wrap gap-2">
              {bodyTypeOptions.map((type) => {
                const typeKey = type.toLowerCase().replace(/[^a-z0-9]/g, '_');
                const isSelected = formData.preferredBodyTypes.includes(typeKey);
                return (
                  <Badge
                    key={type}
                    variant={isSelected ? "default" : "outline"}
                    className={`cursor-pointer ${
                      isSelected 
                        ? 'bg-gradient-primary text-white hover:opacity-90' 
                        : 'border-primary/20 hover:border-primary'
                    }`}
                    onClick={() => toggleArrayItem('preferredBodyTypes', typeKey)}
                  >
                    {type}
                  </Badge>
                );
              })}
            </div>
          </div>
        </CardContent>
      </Card>

      {/* Personality Preferences */}
      <Card className="border-primary/20">
        <CardHeader>
          <CardTitle className="text-base">Personality & Values Preferences</CardTitle>
        </CardHeader>
        <CardContent className="space-y-4">
          <div className="space-y-3">
            <Label>Preferred Values</Label>
            <div className="flex flex-wrap gap-2">
              {valueOptions.map((value) => {
                const valueKey = value.toLowerCase().replace(/[^a-z0-9]/g, '_');
                const isSelected = formData.preferredValues.includes(valueKey);
                return (
                  <Badge
                    key={value}
                    variant={isSelected ? "default" : "outline"}
                    className={`cursor-pointer ${
                      isSelected 
                        ? 'bg-gradient-primary text-white hover:opacity-90' 
                        : 'border-primary/20 hover:border-primary'
                    }`}
                    onClick={() => toggleArrayItem('preferredValues', valueKey)}
                  >
                    {value}
                  </Badge>
                );
              })}
            </div>
          </div>

          <div className="space-y-3">
            <Label>Preferred Mindset</Label>
            <div className="flex flex-wrap gap-2">
              {mindsetOptions.map((mindset) => {
                const mindsetKey = mindset.toLowerCase().replace(/[^a-z0-9]/g, '_');
                const isSelected = formData.preferredMindset.includes(mindsetKey);
                return (
                  <Badge
                    key={mindset}
                    variant={isSelected ? "default" : "outline"}
                    className={`cursor-pointer ${
                      isSelected 
                        ? 'bg-gradient-primary text-white hover:opacity-90' 
                        : 'border-primary/20 hover:border-primary'
                    }`}
                    onClick={() => toggleArrayItem('preferredMindset', mindsetKey)}
                  >
                    {mindset}
                  </Badge>
                );
              })}
            </div>
          </div>

          <div className="space-y-3">
            <Label>Preferred Personality Traits</Label>
            <div className="flex flex-wrap gap-2">
              {personalityTraitOptions.map((trait) => {
                const traitKey = trait.toLowerCase().replace(/[^a-z0-9]/g, '_');
                const isSelected = formData.preferredPersonalityTraits.includes(traitKey);
                return (
                  <Badge
                    key={trait}
                    variant={isSelected ? "default" : "outline"}
                    className={`cursor-pointer ${
                      isSelected 
                        ? 'bg-gradient-primary text-white hover:opacity-90' 
                        : 'border-primary/20 hover:border-primary'
                    }`}
                    onClick={() => toggleArrayItem('preferredPersonalityTraits', traitKey)}
                  >
                    {trait}
                  </Badge>
                );
              })}
            </div>
          </div>

          <div className="space-y-3">
            <Label>Preferred Relationship Goals</Label>
            <div className="flex flex-wrap gap-2">
              {relationshipGoalOptions.map((goal) => {
                const goalKey = goal.toLowerCase().replace(/[^a-z0-9]/g, '_');
                const isSelected = formData.preferredRelationshipGoal.includes(goalKey);
                return (
                  <Badge
                    key={goal}
                    variant={isSelected ? "default" : "outline"}
                    className={`cursor-pointer ${
                      isSelected 
                        ? 'bg-gradient-primary text-white hover:opacity-90' 
                        : 'border-primary/20 hover:border-primary'
                    }`}
                    onClick={() => toggleArrayItem('preferredRelationshipGoal', goalKey)}
                  >
                    {goal}
                  </Badge>
                );
              })}
            </div>
          </div>

          <div className="space-y-3">
            <Label>Preferred Skin Tone</Label>
            <div className="flex flex-wrap gap-2">
              {skinToneOptions.map((tone) => {
                const toneKey = tone.toLowerCase().replace(/[^a-z0-9]/g, '_');
                const isSelected = formData.preferredSkinTone.includes(toneKey);
                return (
                  <Badge
                    key={tone}
                    variant={isSelected ? "default" : "outline"}
                    className={`cursor-pointer ${
                      isSelected 
                        ? 'bg-gradient-primary text-white hover:opacity-90' 
                        : 'border-primary/20 hover:border-primary'
                    }`}
                    onClick={() => toggleArrayItem('preferredSkinTone', toneKey)}
                  >
                    {tone}
                  </Badge>
                );
              })}
            </div>
          </div>

          <div className="space-y-3">
            <Label>Preferred Face Type</Label>
            <div className="flex flex-wrap gap-2">
              {faceTypeOptions.map((face) => {
                const faceKey = face.toLowerCase().replace(/[^a-z0-9]/g, '_');
                const isSelected = formData.preferredFaceType.includes(faceKey);
                return (
                  <Badge
                    key={face}
                    variant={isSelected ? "default" : "outline"}
                    className={`cursor-pointer ${
                      isSelected 
                        ? 'bg-gradient-primary text-white hover:opacity-90' 
                        : 'border-primary/20 hover:border-primary'
                    }`}
                    onClick={() => toggleArrayItem('preferredFaceType', faceKey)}
                  >
                    {face}
                  </Badge>
                );
              })}
            </div>
          </div>

          <div className="space-y-3">
            <Label>Preferred Love Language</Label>
            <div className="flex flex-wrap gap-2">
              {loveLanguageOptions.map((language) => {
                const languageKey = language.toLowerCase().replace(/[^a-z0-9]/g, '_');
                const isSelected = formData.preferredLoveLanguage.includes(languageKey);
                return (
                  <Badge
                    key={language}
                    variant={isSelected ? "default" : "outline"}
                    className={`cursor-pointer ${
                      isSelected 
                        ? 'bg-gradient-primary text-white hover:opacity-90' 
                        : 'border-primary/20 hover:border-primary'
                    }`}
                    onClick={() => toggleArrayItem('preferredLoveLanguage', languageKey)}
                  >
                    {language}
                  </Badge>
                );
              })}
            </div>
          </div>

          <div className="space-y-3">
            <Label>Preferred Lifestyle</Label>
            <div className="flex flex-wrap gap-2">
              {lifestyleOptions.map((lifestyle) => {
                const lifestyleKey = lifestyle.toLowerCase().replace(/[^a-z0-9]/g, '_');
                const isSelected = formData.preferredLifestyle.includes(lifestyleKey);
                return (
                  <Badge
                    key={lifestyle}
                    variant={isSelected ? "default" : "outline"}
                    className={`cursor-pointer ${
                      isSelected 
                        ? 'bg-gradient-primary text-white hover:opacity-90' 
                        : 'border-primary/20 hover:border-primary'
                    }`}
                    onClick={() => toggleArrayItem('preferredLifestyle', lifestyleKey)}
                  >
                    {lifestyle}
                  </Badge>
                );
              })}
            </div>
          </div>
        </CardContent>
      </Card>
    </div>
  );

  const renderPhotos = () => {
    const handlePhotoUpload = async (event: React.ChangeEvent<HTMLInputElement>) => {
      const files = Array.from(event.target.files || []);
      if (!files.length) return;

      const maxFiles = 6 - formData.profileImages.length;
      const filesToProcess = files.slice(0, maxFiles);

      console.log(`📸 Starting upload of ${filesToProcess.length} file(s)`);

      try {
        const uploadedUrls: string[] = [];
        const userId = getCurrentUserId();

        for (let i = 0; i < filesToProcess.length; i++) {
          const file = filesToProcess[i];
          console.log(`📸 Processing file ${i + 1}:`, file.name, file.size);

          // Validate file
          if (file.size > 5 * 1024 * 1024) { // 5MB limit
            throw new Error(`File ${file.name} is too large. Maximum size is 5MB.`);
          }

          if (!file.type.startsWith('image/')) {
            throw new Error(`File ${file.name} is not an image. Please select image files only.`);
          }

          // Create unique filename
          const timestamp = Date.now();
          const fileExt = file.name.split('.').pop()?.toLowerCase();
          const fileName = `${userId}/${timestamp}_${i}.${fileExt}`;

          // Upload to Supabase Storage
          const { data, error } = await supabase.storage
            .from('profile-images')
            .upload(fileName, file, {
              cacheControl: '3600',
              upsert: false
            });

          if (error) {
            console.error('Storage upload error:', error);
            throw new Error(`Failed to upload ${file.name}: ${error.message}`);
          }

          // Get public URL
          const { data: urlData } = supabase.storage
            .from('profile-images')
            .getPublicUrl(data.path);

          uploadedUrls.push(urlData.publicUrl);
        }

        // Update local state immediately
        const newImages = [...formData.profileImages, ...uploadedUrls];
        setFormData(prev => ({ ...prev, profileImages: newImages }));

        // Auto-save to backend
        await updateProfile({ profile_images: newImages });

        toast({
          title: "Photos uploaded",
          description: `Successfully uploaded ${uploadedUrls.length} photo${uploadedUrls.length > 1 ? 's' : ''}`,
        });
      } catch (error: any) {
        toast({
          title: "Upload failed",
          description: error.message || "Failed to upload photos. Please try again.",
          variant: "destructive",
        });
      }
    };

    // Filter out empty, null, or invalid image URLs
    const validImages = (formData.profileImages || []).filter(
      (img) => typeof img === 'string' && img.trim() !== '' && img.startsWith('http')
    );

    return (
      <div className="space-y-6">
        <div className="text-center">
          <h3 className="text-lg font-semibold mb-2">Your Photos</h3>
          <p className="text-muted-foreground text-sm mb-2">
            Add up to 6 photos to show your personality. Drag to reorder.
          </p>
          <p className="text-xs text-muted-foreground mb-6">
            The first photo will be your main profile picture that others see first.
          </p>
        </div>

        {/* Main Photo Avatar */}
        <div className="flex flex-col items-center mb-6">
          {validImages[0] ? (
            <div className="relative">
              <img
                src={validImages[0]}
                alt="Main Profile"
                className="w-32 h-32 rounded-full object-cover border-4 border-primary shadow"
                onError={(e) => {
                  const target = e.target as HTMLImageElement;
                  target.src = '/placeholder.svg';
                }}
              />
              <div className="absolute top-2 left-2 bg-primary/90 text-white text-xs px-2 py-1 rounded-full backdrop-blur-sm">
                Main
              </div>
              <div className="absolute bottom-2 right-2">
                <Button
                  size="sm"
                  variant="destructive"
                  className="bg-red-500/80 hover:bg-red-600/80"
                  onClick={() => removePhoto(0)}
                >
                  <X className="w-4 h-4" />
                </Button>
              </div>
            </div>
          ) : (
            <label className="w-32 h-32 rounded-full bg-muted flex items-center justify-center border-2 border-dashed border-border cursor-pointer">
              <Camera className="w-10 h-10 text-muted-foreground" />
              <input
                type="file"
                accept="image/*"
                multiple
                onChange={handlePhotoUpload}
                className="hidden"
              />
            </label>
          )}
          <span className="text-sm text-muted-foreground mt-2">Main Profile Photo</span>
        </div>

        {/* Remaining 5 Slots */}
        <div className="grid grid-cols-5 gap-4">
          {Array.from({ length: 5 }).map((_, idx) => {
            const image = validImages[idx + 1];
            if (image) {
              return (
                <div
                  key={`profile-img-${idx + 1}`}
                  className="aspect-square relative group overflow-hidden rounded-xl border-2 transition-all duration-300 cursor-pointer border-primary/20 hover:border-primary/60"
                >
                  <img
                    src={image}
                    alt={`Profile ${idx + 2}`}
                    className="w-full h-full object-cover group-hover:scale-105 transition-transform duration-300"
                    onError={(e) => {
                      const target = e.target as HTMLImageElement;
                      target.src = '/placeholder.svg';
                    }}
                  />
                  <div className="absolute inset-0 bg-black/50 opacity-0 group-hover:opacity-100 transition-opacity flex items-center justify-center">
                    <Button
                      size="sm"
                      variant="destructive"
                      className="bg-red-500/80 hover:bg-red-600/80"
                      onClick={() => removePhoto(idx + 1)}
                    >
                      <X className="w-4 h-4" />
                    </Button>
                  </div>
                </div>
              );
            } else {
              return (
                <label
                  key={`empty-slot-${idx}`}
                  className="aspect-square border-2 border-dashed border-primary/30 rounded-xl flex items-center justify-center hover:border-primary/60 transition-colors cursor-pointer group bg-muted/20"
                >
                  <div className="text-center">
                    <Camera className="w-8 h-8 text-primary/60 group-hover:text-primary transition-colors mx-auto mb-2" />
                    <span className="text-xs text-muted-foreground">Add Photo</span>
                  </div>
                  <input
                    type="file"
                    accept="image/*"
                    multiple
                    onChange={handlePhotoUpload}
                    className="hidden"
                  />
                </label>
              );
            }
          })}
        </div>

        {/* Photo Tips */}
        {validImages.length > 0 && (
          <div className="bg-muted/50 rounded-lg p-4 mt-6">
            <h4 className="font-medium mb-2">📸 Photo Tips</h4>
            <ul className="text-sm text-muted-foreground space-y-1">
              <li>• Use high-quality, well-lit photos</li>
              <li>• Show your face clearly in the first photo</li>
              <li>• Include variety: close-ups, full body, activities</li>
              <li>• Smile and look confident</li>
              <li>• Avoid group photos as your main picture</li>
            </ul>
          </div>
        )}
      </div>
    );
  };

  const renderPrivacy = () => (
    <div className="space-y-6">
      <div className="text-center mb-6">
        <Shield className="w-12 h-12 text-primary mx-auto mb-3" />
        <h3 className="text-lg font-semibold">Privacy & Visibility</h3>
        <p className="text-muted-foreground text-sm">Control how others see your profile</p>
      </div>

      <Card className="border-primary/20">
        <CardContent className="p-6">
          <div className="flex items-center justify-between">
            <div className="space-y-1">
              <Label className="text-base font-medium">Profile Visibility</Label>
              <p className="text-sm text-muted-foreground">
                Make your profile visible to other users for matching
              </p>
            </div>
            <Switch
              checked={formData.isVisible}
              onCheckedChange={(checked) => setFormData(prev => ({ ...prev, isVisible: checked }))}
            />
          </div>
        </CardContent>
      </Card>

      <div className="space-y-4">
        <div className="flex items-center justify-between p-4 border border-primary/20 rounded-lg opacity-50">
          <div className="flex items-center gap-3">
            <Shield className="w-5 h-5 text-primary" />
            <div>
              <div className="font-medium">Verification Status</div>
              <div className="text-sm text-muted-foreground">Get verified for more matches</div>
            </div>
          </div>
          <Badge variant="outline" className="border-amber-500 text-amber-600">
            {profile?.verification_status || 'Pending'}
          </Badge>
        </div>

        <div 
          className="flex items-center justify-between p-4 border border-primary/20 rounded-lg cursor-pointer hover:bg-muted/50 transition-colors"
          onClick={() => onNavigate('subscription')}
        >
          <div className="flex items-center gap-3">
            <Sparkles className="w-5 h-5 text-secondary" />
            <div>
              <div className="font-medium">Premium Features</div>
              <div className="text-sm text-muted-foreground">Unlock advanced matching</div>
            </div>
          </div>
          <Button variant="secondary" size="sm" className="bg-gradient-secondary">
            <Star className="w-4 h-4 mr-1" />
            Upgrade
          </Button>
        </div>
      </div>
    </div>
  );

  const tabs = [
    { id: 'basic', label: 'Basic Info', icon: User },
    { id: 'what-you-are', label: 'What You Are', icon: User },
    { id: 'who-you-want', label: 'Who You Want', icon: Heart },
    { id: 'photos', label: 'Photos', icon: Camera },
    { id: 'privacy', label: 'Privacy', icon: Shield }
  ];

  return (
    <div className="min-h-screen bg-gradient-to-br from-background to-muted pb-20">
      {/* Header - Consistent with other sections */}
      <div className="bg-card/80 backdrop-blur-md border-b border-border/50 px-4 py-2">
        <div className="flex items-center justify-between">
          <div className="flex items-center space-x-2">
            <Button variant="ghost" size="sm" onClick={() => onNavigate('home')} className="text-foreground hover:text-foreground hover:bg-muted p-2">
              <ArrowLeft className="w-4 h-4" />
            </Button>
            <div className="w-10 h-10 rounded-full overflow-hidden border-2 border-primary/40 bg-gradient-primary flex items-center justify-center">
              {formData.profileImages && formData.profileImages.length > 0 && formData.profileImages[0] ? (
                <img
                  src={formData.profileImages[0]}
                  alt="Profile"
                  className="w-full h-full object-cover"
                  onError={e => { (e.target as HTMLImageElement).src = `https://api.dicebear.com/7.x/avataaars/svg?seed=${profile?.user_id || 'default'}`; }}
                />
              ) : (
                <span className="text-primary-foreground font-bold text-sm">DS</span>
              )}
            </div>
            <h1 className="text-base font-display font-bold text-foreground">Profile</h1>
          </div>
          <div className="flex items-center gap-2">
            <Button className="bg-gradient-primary text-primary-foreground text-sm px-4 py-2" onClick={handleSaveChanges}>
              Save
            </Button>
          </div>
        </div>
      </div>

      <div className="container mx-auto px-4 py-6 max-w-2xl pb-24">
        {/* Profile Summary Card */}
        <Card className="mb-6 shadow-glow border-border/50 overflow-hidden bg-card/80 backdrop-blur-sm">
          <div className="bg-gradient-primary p-6 text-primary-foreground">
            <div className="flex items-center gap-4">
              <div className="w-16 h-16 rounded-full overflow-hidden border-2 border-white/20">
                {formData.profileImages[0] ? (
                  <img
                    src={formData.profileImages[0] || `https://api.dicebear.com/7.x/avataaars/svg?seed=${profile?.user_id || 'default'}`}
                    alt="Profile"
                    className="w-full h-full object-cover"
                    onError={(e) => {
                      const target = e.target as HTMLImageElement;
                      target.src = `https://api.dicebear.com/7.x/avataaars/svg?seed=profile-${profile?.user_id || 'default'}`;
                    }}
                  />
                 ) : (
                   <div className="w-full h-full bg-white/20 flex items-center justify-center">
                     <User className="w-8 h-8 text-white/60" />
                   </div>
                 )}
               </div>
               <div>
                 <h2 className="text-xl font-bold">{formData.firstName} {formData.lastName}</h2>
                 <div className="flex items-center gap-2 text-white/90">
                   <Calendar className="w-4 h-4" />
                   <span className="text-sm">{profile?.university || 'University'}</span>
                 </div>
               </div>
             </div>
           </div>
         </Card>

         {/* Tabs - Fixed Mobile Layout */}
         <Card className="mb-6 shadow-glow border-border/50 bg-card/80 backdrop-blur-sm">
           <div className="flex gap-1 p-2 overflow-x-auto scrollbar-hide">
             {tabs.map(({ id, label, icon: Icon }) => (
               <Button
                 key={id}
                 variant={activeTab === id ? "default" : "ghost"}
                 onClick={() => setActiveTab(id as any)}
                 className={`shrink-0 px-3 py-2 text-xs font-medium transition-all ${
                   activeTab === id 
                     ? 'bg-primary text-primary-foreground shadow-sm' 
                     : 'text-muted-foreground hover:text-foreground hover:bg-muted'
                 }`}
                 size="sm"
               >
                 <Icon className="w-3 h-3 mr-1" />
                 {id === 'what-you-are' ? 'You Are' : id === 'who-you-want' ? 'You Want' : label.split(' ')[0]}
               </Button>
             ))}
           </div>
         </Card>

        {/* Tab Content */}
        <Card className="shadow-glow border-border/50 bg-card/80 backdrop-blur-sm">
          <CardContent className="p-6">
            {activeTab === 'basic' && renderBasicInfo()}
            {activeTab === 'what-you-are' && renderWhatYouAre()}
            {activeTab === 'who-you-want' && renderWhoYouWant()}
            {activeTab === 'photos' && renderPhotos()}
            {activeTab === 'privacy' && renderPrivacy()}
          </CardContent>
        </Card>
      </div>

      {/* Bottom Navigation */}
      <div className="hidden">
        <div className="flex justify-center space-x-8 max-w-md mx-auto">
          <Button
            variant="ghost"
            size="sm"
            onClick={() => onNavigate('home')}
            className="flex flex-col items-center space-y-1 text-muted-foreground hover:text-foreground"
          >
            <div className="p-2">
              <User className="w-5 h-5" />
            </div>
            <span className="text-xs">Home</span>
          </Button>
          
          <Button
            variant="ghost"
            size="sm" 
            onClick={() => onNavigate('swipe')}
            className="flex flex-col items-center space-y-1 text-muted-foreground hover:text-foreground"
          >
            <div className="p-2">
              <Heart className="w-5 h-5" />
            </div>
            <span className="text-xs">Swipe</span>
          </Button>
          
          <Button
            variant="ghost"
            size="sm"
            onClick={() => onNavigate('matches')}
            className="flex flex-col items-center space-y-1 text-muted-foreground hover:text-foreground"
          >
            <div className="p-2">
              <Users className="w-5 h-5" />
            </div>
            <span className="text-xs">Matches</span>
          </Button>
          
          <Button
            variant="ghost"
            size="sm"
            className="flex flex-col items-center space-y-1 text-primary"
          >
            <div className="p-2 bg-gradient-primary rounded-lg">
              <User className="w-5 h-5 text-white" />
            </div>
            <span className="text-xs">Profile</span>
          </Button>
        </div>
      </div>
    </div>
  );
};

export default EnhancedProfileManagement;<|MERGE_RESOLUTION|>--- conflicted
+++ resolved
@@ -261,71 +261,22 @@
   useEffect(() => {
     if (profile) {
       console.log("📊 Loading profile data into form:", profile);
-<<<<<<< HEAD
-      console.log("🔍 Raw profile values:", {
-        personality_traits: profile.personality_traits,
-        values: profile.values,
-        values_array: (profile as any).values_array,
-        mindset: profile.mindset,
-        relationship_goals: profile.relationship_goals
-      });
-      
-      const transformedData = {
+      setFormData(prev => ({
+        ...prev,
         firstName: profile.first_name || '',
         lastName: profile.last_name || '',
-=======
-      console.log("📊 Profile keys:", Object.keys(profile));
-      console.log("📊 Profile values:", {
-        first_name: (profile as any).first_name,
-        university: (profile as any).university,
-        // Arrays in database
-        personality_traits: (profile as any).personality_traits, // Array
-        values: (profile as any).values, // Array
-        mindset: (profile as any).mindset, // Array
-        interests: (profile as any).interests, // Array
-        relationship_goals: (profile as any).relationship_goals, // Array
-        // Single values in database
-        personality_type: (profile as any).personality_type, // Single value
-        body_type: (profile as any).body_type, // Single value
-        skin_tone: (profile as any).skin_tone, // Single value
-        love_language: (profile as any).love_language // Single value
-      });
-      setFormData(prev => ({
-        ...prev,
-        firstName: (profile as any).first_name || (profile as any).name?.split(' ')[0] || '',
-        lastName: (profile as any).last_name || (profile as any).name?.split(' ').slice(1).join(' ') || '',
->>>>>>> 433da6bb
         bio: profile.bio || '',
         educationLevel: (profile as any).education_level || '',
         profession: (profile as any).profession || '',
         height: profile.height?.toString() || '',
-<<<<<<< HEAD
         bodyType: profile.body_type || '',
         skinTone: profile.skin_tone || '',
-        personalityTraits: profile.personality_traits ? normalizeArray(profile.personality_traits) : [],
-        values: profile.values ? normalizeArray(profile.values) : [],
-        mindset: profile.mindset
-          ? (Array.isArray(profile.mindset)
-              ? normalizeWithAliases(profile.mindset as unknown as string[], 'mindset')
-              : [normalizeWithAliases([String(profile.mindset)], 'mindset')[0]])
-          : [],
-        relationshipGoals: profile.relationship_goals ? normalizeArray(profile.relationship_goals) : [],
-        interests: profile.interests ? normalizeArray(profile.interests) : [],
+        personalityTraits: profile.personality_traits || [],
+        values: Array.isArray(profile.values) ? profile.values : (profile.values ? [profile.values] : []),
+        mindset: Array.isArray(profile.mindset) ? profile.mindset : (profile.mindset ? [profile.mindset] : []),
+        relationshipGoals: profile.relationship_goals || [],
+        interests: profile.interests || [],
         isVisible: profile.show_profile !== false,
-=======
-        bodyType: transformSingleValueToUI((profile as any).body_type || ''), // Single value from DB
-        skinTone: transformSingleValueToUI((profile as any).skin_tone || ''), // Single value from DB
-        faceType: transformSingleValueToUI((profile as any).face_type || ''), // Single value from DB
-        loveLanguage: transformSingleValueToUI((profile as any).love_language || ''), // Single value from DB
-        lifestyle: transformSingleValueToUI((profile as any).lifestyle || ''), // Single value from DB
-        // Arrays from database - transform for UI
-        personalityTraits: transformDatabaseToUI((profile as any).personality_traits || []),
-        values: transformDatabaseToUI((profile as any).values || []),
-        mindset: transformDatabaseToUI((profile as any).mindset || []),
-        relationshipGoals: transformDatabaseToUI(profile.relationship_goals || []),
-        interests: Array.isArray(profile.interests) ? profile.interests.map((interest: string) => interest.toLowerCase().replace(/[^a-z0-9]/g, '_')) : [],
-        isVisible: profile.show_profile !== false && (profile as any).is_profile_public !== false,
->>>>>>> 433da6bb
         profileImages: profile.profile_images || []
       };
       
@@ -367,66 +318,31 @@
       console.log("📊 Loading preferences data into form:", preferences);
       setFormData(prev => ({
         ...prev,
-<<<<<<< HEAD
-        preferredGender: Array.isArray(preferences.preferred_gender) ? preferences.preferred_gender.map(g => g.toString().toLowerCase()) : ['male', 'female'], // Default to both genders
-=======
-        preferredGender: transformDatabaseToUI(preferences.preferred_gender || []),
->>>>>>> 433da6bb
+        preferredGender: Array.isArray(preferences.preferred_gender) ? preferences.preferred_gender.map(g => g.toString()) : ['male', 'female'], // Default to both genders
         ageRangeMin: preferences.age_range_min || 18,
         ageRangeMax: preferences.age_range_max || 30,
         heightRangeMin: preferences.height_range_min || 150,
         heightRangeMax: preferences.height_range_max || 200,
-<<<<<<< HEAD
         preferredBodyTypes: Array.isArray(preferences.preferred_body_types) && preferences.preferred_body_types.length > 0 
-          ? normalizeArray(preferences.preferred_body_types) 
+          ? preferences.preferred_body_types 
           : ['slim', 'athletic', 'average'], // Provide sensible defaults
         preferredValues: Array.isArray(preferences.preferred_values) && preferences.preferred_values.length > 0 
-          ? normalizeArray(preferences.preferred_values) 
+          ? preferences.preferred_values 
           : ['family_oriented', 'career_focused'], // Default values
         preferredMindset: Array.isArray(preferences.preferred_mindset) && preferences.preferred_mindset.length > 0 
-          ? normalizeWithAliases(preferences.preferred_mindset as unknown as string[], 'mindset') 
+          ? preferences.preferred_mindset 
           : ['growth_mindset'], // Default mindset
         preferredPersonalityTraits: Array.isArray(preferences.preferred_personality_traits) && preferences.preferred_personality_traits.length > 0 
-          ? normalizeArray(preferences.preferred_personality_traits) 
+          ? preferences.preferred_personality_traits 
           : ['outgoing', 'empathetic'], // Default traits
         preferredRelationshipGoal: Array.isArray(preferences.preferred_relationship_goal) && preferences.preferred_relationship_goal.length > 0 
-          ? normalizeArray(preferences.preferred_relationship_goal) 
-          : Array.isArray((preferences as any).preferred_relationship_goals) && (preferences as any).preferred_relationship_goals.length > 0 
-          ? normalizeArray((preferences as any).preferred_relationship_goals)
+          ? preferences.preferred_relationship_goal 
           : ['serious_relationship'], // Default goal
-        preferredSkinTone: Array.isArray(preferences.preferred_skin_tone) ? normalizeArray(preferences.preferred_skin_tone) : [],
-        preferredFaceType: Array.isArray(preferences.preferred_face_type) 
-          ? normalizeArray(preferences.preferred_face_type) 
-          : Array.isArray((preferences as any).preferred_face_types)
-          ? normalizeArray((preferences as any).preferred_face_types)
-          : [],
-        preferredLoveLanguage: Array.isArray(preferences.preferred_love_language) 
-          ? normalizeArray(preferences.preferred_love_language) 
-          : Array.isArray((preferences as any).preferred_love_languages)
-          ? normalizeArray((preferences as any).preferred_love_languages)
-          : [],
-        preferredLifestyle: Array.isArray(preferences.preferred_lifestyle) ? normalizeWithAliases(preferences.preferred_lifestyle as unknown as string[], 'lifestyle') : []
-=======
-        preferredBodyTypes: transformDatabaseToUI(preferences.preferred_body_types || []),
-        preferredValues: transformDatabaseToUI(preferences.preferred_values || []),
-        preferredMindset: transformDatabaseToUI(preferences.preferred_mindset || []),
-        preferredPersonalityTraits: transformDatabaseToUI(preferences.preferred_personality_traits || []),
-        preferredRelationshipGoal: transformDatabaseToUI(preferences.preferred_relationship_goal || []),
-        preferredSkinTone: transformDatabaseToUI(preferences.preferred_skin_tone || []),
-        preferredFaceType: transformDatabaseToUI(preferences.preferred_face_type || []),
-        preferredLoveLanguage: transformDatabaseToUI(preferences.preferred_love_language || []),
-        preferredLifestyle: transformDatabaseToUI(preferences.preferred_lifestyle || [])
->>>>>>> 433da6bb
+        preferredSkinTone: Array.isArray(preferences.preferred_skin_tone) ? preferences.preferred_skin_tone : [],
+        preferredFaceType: Array.isArray(preferences.preferred_face_type) ? preferences.preferred_face_type : [],
+        preferredLoveLanguage: Array.isArray(preferences.preferred_love_language) ? preferences.preferred_love_language : [],
+        preferredLifestyle: Array.isArray(preferences.preferred_lifestyle) ? preferences.preferred_lifestyle : []
       }));
-      
-      // Debug: Log transformed preferences
-      console.log("🔄 Transformed preferences:", {
-        preferredGender: transformDatabaseToUI(preferences.preferred_gender || []),
-        preferredValues: transformDatabaseToUI(preferences.preferred_values || []),
-        preferredMindset: transformDatabaseToUI(preferences.preferred_mindset || []),
-        preferredRelationshipGoals: transformDatabaseToUI(preferences.preferred_relationship_goal || []),
-        preferredSkinTypes: transformDatabaseToUI(preferences.preferred_skin_tone || [])
-      });
     }
   }, [profile, preferences]);
 
