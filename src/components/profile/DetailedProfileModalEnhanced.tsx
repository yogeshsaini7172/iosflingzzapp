import React from 'react';
import { Dialog, DialogContent, DialogHeader, DialogTitle } from '@/components/ui/dialog';
import { Button } from '@/components/ui/button';
import { Badge } from '@/components/ui/badge';
import { Avatar, AvatarFallback, AvatarImage } from '@/components/ui/avatar';
import { Card, CardContent } from '@/components/ui/card';
import {
  Heart,
  MessageCircle,
  MapPin,
  GraduationCap,
  Briefcase,
  Coffee,
  Music,
  Camera,
  Gamepad2,
  Plane,
  Book,
  Dumbbell,
  Shield,
  Brain,
  Star,
  X,
  ChevronLeft,
  ChevronRight,
  User,
  Activity
} from 'lucide-react';

interface DetailedProfileModalProps {
  isOpen: boolean;
  onClose: () => void;
  profile: {
    user_id: string;
    first_name: string;
    last_name?: string;
    university: string;
    profile_images?: string[];
    bio?: string;
    total_qcs?: number;
    compatibility_score?: number;
    physical_score?: number;
    mental_score?: number;
    can_chat?: boolean;
    age?: number;
    location?: string;
    occupation?: string;
    interests?: string[];
    education?: string;
    height?: string | number;
    relationship_goals?: string | string[];
    smoking?: string;
    drinking?: string;
    exercise?: string;
    pets?: string;
    matched_criteria?: string[];
    not_matched_criteria?: string[];
    // New fields from database
    values?: string[];
    mindset?: string[];
    body_type?: string;
    face_type?: string;
    lifestyle?: string;
    skin_tone?: string;
    bio_length?: number;
    profession?: string | null;
    love_language?: string;
    field_of_study?: string;
    education_level?: string | null;
    personality_type?: string;
    personality_traits?: string[];
    communication_style?: string;
    profile_completeness?: string;
    // Preferences
    preferences?: {
      age_range_max?: number;
      age_range_min?: number;
      height_range_max?: number;
      height_range_min?: number;
      preferred_gender?: string[];
      preferred_values?: string[];
      preferred_mindset?: string[];
      preferred_interests?: string[];
      preferred_lifestyle?: string[];
      min_shared_interests?: number;
      preferred_body_types?: string[];
      preferred_face_types?: string[];
      preferred_skin_types?: string[];
      lifestyle_compatibility?: string;
      preferred_love_languages?: string[];
      personality_compatibility?: string;
      preferred_personality_traits?: string[];
      preferred_relationship_goals?: string[];
      preferred_communication_style?: string[];
    };
  };
  onChatRequest?: (userId: string, canChat: boolean) => void;
  onSwipe?: (direction: "left" | "right") => Promise<void>;
}

const DetailedProfileModal: React.FC<DetailedProfileModalProps> = ({
  isOpen,
  onClose,
  profile,
  onChatRequest,
  onSwipe
}) => {
  const [currentImageIndex, setCurrentImageIndex] = React.useState(0);

  const images = Array.isArray(profile.profile_images) && profile.profile_images.length > 0
    ? profile.profile_images
    : [];
  const totalImages = images.length;

  // Reset image index when modal opens or profile changes
  React.useEffect(() => {
    setCurrentImageIndex(0);
  }, [profile.user_id]);

  const nextImage = () => {
    setCurrentImageIndex((prev) => (prev + 1) % totalImages);
  };

  const prevImage = () => {
    setCurrentImageIndex((prev) => (prev - 1 + totalImages) % totalImages);
  };

  const getInterestIcon = (interest: string) => {
    const iconMap: { [key: string]: any } = {
      'Reading': Book,
      'Music': Music,
      'Photography': Camera,
      'Gaming': Gamepad2,
      'Travel': Plane,
      'Fitness': Dumbbell,
      'Coffee': Coffee,
      'Sports': Dumbbell,
    };
    return iconMap[interest] || Star;
  };

  const formatArrayField = (arr: any, defaultValue: string = 'Not specified') => {
    if (!arr) return defaultValue;
    if (Array.isArray(arr)) return arr.length ? arr.join(', ') : defaultValue;
    if (typeof arr === 'string') {
      try {
        const parsed = JSON.parse(arr);
        if (Array.isArray(parsed)) return parsed.length ? parsed.join(', ') : defaultValue;
      } catch {}
      return arr.trim() || defaultValue;
    }
    return defaultValue;
  };

  const formatField = (value: any, defaultValue: string = 'Not specified') => {
    if (value === null || value === undefined || value === '') return defaultValue;
    return String(value);
  };

  // Helper to ensure array fields are always arrays
  const ensureArray = (value: any): any[] => {
    if (!value) return [];
    if (Array.isArray(value)) return value;
    if (typeof value === 'string') {
      try {
        const parsed = JSON.parse(value);
        return Array.isArray(parsed) ? parsed : [value];
      } catch {
        return [value];
      }
    }
    return [];
  };

  // Helper to filter items based on matched criteria - ONLY show matched items
  const getMatchedItems = (items: any[], fieldPrefix?: string): any[] => {
    // If no matched_criteria exists, show nothing (not everything)
    if (!profile.matched_criteria || profile.matched_criteria.length === 0) {
      return [];
    }
    
    const itemsArray = ensureArray(items);
    if (itemsArray.length === 0) return [];
    
    // Filter items that appear in matched_criteria
    return itemsArray.filter(item => {
      const itemLower = String(item).toLowerCase().replace(/\s+/g, '_');
      return profile.matched_criteria?.some(criteria => {
        const criteriaLower = criteria.toLowerCase();
        // Check if the criteria contains the item or vice versa
        return criteriaLower.includes(itemLower) || itemLower.includes(criteriaLower);
      });
    });
  };

  // Check if a single field value is matched
  const isFieldMatched = (fieldValue: any, fieldName?: string): boolean => {
    if (!profile.matched_criteria || profile.matched_criteria.length === 0) {
      return false;
    }
    if (!fieldValue) return false;
    
    const valueLower = String(fieldValue).toLowerCase().replace(/\s+/g, '_');
    return profile.matched_criteria.some(criteria => {
      const criteriaLower = criteria.toLowerCase();
      return criteriaLower.includes(valueLower) || valueLower.includes(criteriaLower);
    });
  };

  return (
    <Dialog open={isOpen} onOpenChange={onClose}>
      <DialogContent className="max-w-4xl max-h-[90vh] overflow-y-auto bg-gradient-to-br from-background to-muted/20">
        <DialogHeader className="pb-4">
          <div className="flex items-center justify-between">
            <DialogTitle className="text-2xl font-bold text-gradient-primary">
              {profile.first_name} {profile.last_name}
            </DialogTitle>
            <Button variant="ghost" size="sm" onClick={onClose}>
              <X className="h-4 w-4" />
            </Button>
          </div>
        </DialogHeader>

        <div className="space-y-6">
          {/* Profile Images */}
          {totalImages > 0 && (
            <div className="relative">
              <div className="aspect-square max-w-md mx-auto rounded-lg overflow-hidden bg-muted">
                <img
                  src={images[currentImageIndex]}
                  alt={`${profile.first_name}'s photo ${currentImageIndex + 1}`}
                  className="w-full h-full object-cover"
                />
              </div>
              {totalImages > 1 && (
                <>
                  <Button
                    variant="secondary"
                    size="sm"
                    className="absolute left-2 top-1/2 transform -translate-y-1/2 bg-black/50 hover:bg-black/70 text-white"
                    onClick={prevImage}
                  >
                    <ChevronLeft className="h-4 w-4" />
                  </Button>
                  <Button
                    variant="secondary"
                    size="sm"
                    className="absolute right-2 top-1/2 transform -translate-y-1/2 bg-black/50 hover:bg-black/70 text-white"
                    onClick={nextImage}
                  >
                    <ChevronRight className="h-4 w-4" />
                  </Button>
                  <div className="flex justify-center mt-2 space-x-1">
                    {images.map((_, index) => (
                      <div
                        key={index}
                        className={`w-2 h-2 rounded-full ${
                          index === currentImageIndex ? 'bg-primary' : 'bg-muted-foreground/30'
                        }`}
                      />
                    ))}
                  </div>
                </>
              )}
            </div>
          )}

          {/* About & Qualities Section */}
          <Card className="bg-card/80 border border-border/50">
            <CardContent className="p-4">
              <h3 className="font-semibold mb-4 text-foreground text-lg">About & Qualities</h3>

              {/* Bio */}
              {profile.bio && (
                <div className="mb-4">
                  <h4 className="font-medium text-foreground mb-2">Bio</h4>
                  <p className="text-muted-foreground text-sm leading-relaxed">{profile.bio}</p>
                </div>
              )}

              {/* Core Qualities Grid - ONLY MATCHED */}
              <div className="grid grid-cols-1 md:grid-cols-2 gap-4">
<<<<<<< HEAD
                {/* Values */}
                {Array.isArray(profile.values) && profile.values.length > 0 && (
=======
                {/* Values - Only Matched */}
                {getMatchedItems(profile.values).length > 0 && (
>>>>>>> e5e9f432
                  <div>
                    <h4 className="font-medium text-foreground mb-2">Values (Matched)</h4>
                    <div className="flex flex-wrap gap-1">
                      {getMatchedItems(profile.values).map((value, index) => (
                        <Badge key={index} variant="default" className="text-xs bg-green-600 hover:bg-green-700">
                          ✓ {value}
                        </Badge>
                      ))}
                    </div>
                  </div>
                )}

<<<<<<< HEAD
                {/* Mindset */}
                {Array.isArray(profile.mindset) && profile.mindset.length > 0 && (
=======
                {/* Mindset - Only Matched */}
                {getMatchedItems(profile.mindset).length > 0 && (
>>>>>>> e5e9f432
                  <div>
                    <h4 className="font-medium text-foreground mb-2">Mindset (Matched)</h4>
                    <div className="flex flex-wrap gap-1">
                      {getMatchedItems(profile.mindset).map((mindset, index) => (
                        <Badge key={index} variant="default" className="text-xs bg-green-600 hover:bg-green-700">
                          ✓ {mindset}
                        </Badge>
                      ))}
                    </div>
                  </div>
                )}

                {/* Personality Type - Only if matched */}
                {profile.personality_type && isFieldMatched(profile.personality_type) && (
                  <div>
                    <h4 className="font-medium text-foreground mb-2">Personality Type (Matched)</h4>
                    <Badge variant="default" className="text-sm bg-green-600 hover:bg-green-700">
                      ✓ {profile.personality_type}
                    </Badge>
                  </div>
                )}

                {/* Love Language - Only if matched */}
                {profile.love_language && isFieldMatched(profile.love_language) && (
                  <div>
                    <h4 className="font-medium text-foreground mb-2">Love Language (Matched)</h4>
                    <Badge variant="default" className="text-sm bg-green-600 hover:bg-green-700">
                      ✓ {profile.love_language}
                    </Badge>
                  </div>
                )}

                {/* Communication Style - Only if matched */}
                {profile.communication_style && isFieldMatched(profile.communication_style) && (
                  <div>
                    <h4 className="font-medium text-foreground mb-2">Communication Style (Matched)</h4>
                    <Badge variant="default" className="text-sm bg-green-600 hover:bg-green-700">
                      ✓ {profile.communication_style}
                    </Badge>
                  </div>
                )}

                {/* Lifestyle - Only if matched */}
                {profile.lifestyle && isFieldMatched(profile.lifestyle) && (
                  <div>
                    <h4 className="font-medium text-foreground mb-2">Lifestyle (Matched)</h4>
                    <Badge variant="default" className="text-sm bg-green-600 hover:bg-green-700">
                      ✓ {profile.lifestyle}
                    </Badge>
                  </div>
                )}

                {/* Profile Completeness */}
                {profile.profile_completeness && (
                  <div>
                    <h4 className="font-medium text-foreground mb-2">Profile Completeness</h4>
                    <Badge variant="outline" className="text-sm">
                      {profile.profile_completeness}
                    </Badge>
                  </div>
                )}

                {/* Bio Length */}
                {profile.bio_length && (
                  <div>
                    <h4 className="font-medium text-foreground mb-2">Bio Length</h4>
                    <Badge variant="outline" className="text-sm">
                      {profile.bio_length} characters
                    </Badge>
                  </div>
                )}
              </div>

<<<<<<< HEAD
              {/* Personality Traits */}
              {Array.isArray(profile.personality_traits) && profile.personality_traits.length > 0 && (
=======
              {/* Personality Traits - Only Matched */}
              {getMatchedItems(profile.personality_traits).length > 0 && (
>>>>>>> e5e9f432
                <div className="mt-4">
                  <h4 className="font-medium text-foreground mb-2">Personality Traits (Matched)</h4>
                  <div className="flex flex-wrap gap-1">
                    {getMatchedItems(profile.personality_traits).map((trait, index) => (
                      <Badge key={index} variant="default" className="text-xs bg-green-600 hover:bg-green-700">
                        ✓ {trait}
                      </Badge>
                    ))}
                  </div>
                </div>
              )}

<<<<<<< HEAD
              {/* Interests */}
              {Array.isArray(profile.interests) && profile.interests.length > 0 && (
=======
              {/* Interests - Only Matched */}
              {getMatchedItems(profile.interests).length > 0 && (
>>>>>>> e5e9f432
                <div className="mt-4">
                  <h4 className="font-medium text-foreground mb-2">Interests (Matched)</h4>
                  <div className="flex flex-wrap gap-1">
                    {getMatchedItems(profile.interests).map((interest, index) => {
                      const IconComponent = getInterestIcon(interest);
                      return (
                        <Badge
                          key={index}
                          variant="default"
                          className="py-1 px-2 bg-green-600 hover:bg-green-700 text-white hover:scale-105 transition-transform"
                        >
                          <IconComponent className="w-3 h-3 mr-1" />
                          ✓ {interest}
                        </Badge>
                      );
                    })}
                  </div>
                </div>
              )}
            </CardContent>
          </Card>

          {/* FULL WHO YOU ARE SECTION */}
          <div className="space-y-4">
            <h3 className="font-semibold text-center text-foreground text-lg border-b border-border/50 pb-2">
              Who You Are
            </h3>

            {/* Personal Details Grid */}
            <div className="grid grid-cols-1 md:grid-cols-2 gap-4">
              {/* Basic Information */}
              <Card className="bg-card/80 border border-border/50">
                <CardContent className="p-4">
                  <h4 className="font-medium text-foreground mb-3 flex items-center">
                    <User className="w-4 h-4 mr-2" />
                    Basic Information
                  </h4>
                  <div className="space-y-2 text-sm">
                    <div className="flex justify-between">
                      <span className="text-foreground/70">Full Name:</span>
                      <span className="font-medium text-foreground">{profile.first_name} {profile.last_name}</span>
                    </div>
                    <div className="flex justify-between">
                      <span className="text-foreground/70">Age:</span>
                      <span className="font-medium text-foreground">{formatField(profile.age)}</span>
                    </div>
                    <div className="flex justify-between">
                      <span className="text-foreground/70">University:</span>
                      <span className="font-medium text-foreground">{profile.university}</span>
                    </div>
                    {profile.field_of_study && (
                      <div className="flex justify-between">
                        <span className="text-foreground/70">Field of Study:</span>
                        <span className="font-medium text-foreground">{profile.field_of_study}</span>
                      </div>
                    )}
                    {profile.profession && (
                      <div className="flex justify-between">
                        <span className="text-foreground/70">Profession:</span>
                        <span className="font-medium text-foreground">{profile.profession}</span>
                      </div>
                    )}
                  </div>
                </CardContent>
              </Card>

              {/* Academic & Professional */}
              <Card className="bg-card/80 border border-border/50">
                <CardContent className="p-4">
                  <h4 className="font-medium text-foreground mb-3 flex items-center">
                    <GraduationCap className="w-4 h-4 mr-2" />
                    Academic & Professional
                  </h4>
                  <div className="space-y-2 text-sm">
                    <div className="flex justify-between">
                      <span className="text-foreground/70">Education Level:</span>
                      <span className="font-medium text-foreground">{formatField(profile.education_level)}</span>
                    </div>
                    <div className="flex justify-between">
                      <span className="text-foreground/70">QCS Score:</span>
                      <span className="font-medium text-foreground">{formatField(profile.total_qcs)}</span>
                    </div>
                    {profile.location && (
                      <div className="flex justify-between">
                        <span className="text-foreground/70">Location:</span>
                        <span className="font-medium text-foreground">{profile.location}</span>
                      </div>
                    )}
                    <div className="flex justify-between">
                      <span className="text-foreground/70">Profile Completeness:</span>
                      <span className="font-medium text-foreground">{formatField(profile.profile_completeness)}</span>
                    </div>
                  </div>
                </CardContent>
              </Card>
            </div>

            {/* Physical & Appearance */}
            <Card className="bg-card/80 border border-border/50">
              <CardContent className="p-4">
                <h4 className="font-medium text-foreground mb-3 flex items-center">
                  <Heart className="w-4 h-4 mr-2" />
                  Physical & Appearance
                </h4>
                <div className="grid grid-cols-2 md:grid-cols-4 gap-3 text-sm">
                  {profile.height && (
                    <div className="text-center">
                      <span className="text-foreground/70 block">Height</span>
                      <span className="font-medium text-foreground">{profile.height} cm</span>
                    </div>
                  )}
                  {profile.body_type && (
                    <div className="text-center">
                      <span className="text-foreground/70 block">Body Type</span>
                      <span className="font-medium text-foreground">{profile.body_type}</span>
                    </div>
                  )}
                  {profile.face_type && (
                    <div className="text-center">
                      <span className="text-foreground/70 block">Face Type</span>
                      <span className="font-medium text-foreground">{profile.face_type}</span>
                    </div>
                  )}
                  {profile.skin_tone && (
                    <div className="text-center">
                      <span className="text-foreground/70 block">Skin Tone</span>
                      <span className="font-medium text-foreground">{profile.skin_tone}</span>
                    </div>
                  )}
                </div>
              </CardContent>
            </Card>

            {/* Personality & Lifestyle */}
            <Card className="bg-card/80 border border-border/50">
              <CardContent className="p-4">
                <h4 className="font-medium text-foreground mb-3 flex items-center">
                  <Brain className="w-4 h-4 mr-2" />
                  Personality & Lifestyle
                </h4>
                <div className="space-y-3 text-sm">
                  {/* Only show if the field/value actually matched */}
                  {profile.personality_type && isFieldMatched(profile.personality_type) && (
                    <div className="flex justify-between">
                      <span className="text-foreground/70">Personality Type:</span>
                      <span className="font-medium text-foreground">{profile.personality_type}</span>
                    </div>
                  )}

                  {getMatchedItems(profile.personality_traits).length > 0 && (
                    <div className="flex justify-between">
                      <span className="text-foreground/70">Personality Traits:</span>
                      <span className="font-medium text-foreground">{formatArrayField(getMatchedItems(profile.personality_traits))}</span>
                    </div>
                  )}

                  {profile.lifestyle && isFieldMatched(profile.lifestyle) && (
                    <div className="flex justify-between">
                      <span className="text-foreground/70">Lifestyle:</span>
                      <span className="font-medium text-foreground">{profile.lifestyle}</span>
                    </div>
                  )}

                  {profile.love_language && isFieldMatched(profile.love_language) && (
                    <div className="flex justify-between">
                      <span className="text-foreground/70">Love Language:</span>
                      <span className="font-medium text-foreground">{profile.love_language}</span>
                    </div>
                  )}

                  {profile.communication_style && isFieldMatched(profile.communication_style) && (
                    <div className="flex justify-between">
                      <span className="text-foreground/70">Communication Style:</span>
                      <span className="font-medium text-foreground">{profile.communication_style}</span>
                    </div>
                  )}

                  {getMatchedItems(profile.values).length > 0 && (
                    <div className="flex justify-between">
                      <span className="text-foreground/70">Values:</span>
                      <span className="font-medium text-foreground">{formatArrayField(getMatchedItems(profile.values))}</span>
                    </div>
                  )}

                  {getMatchedItems(profile.mindset).length > 0 && (
                    <div className="flex justify-between">
                      <span className="text-foreground/70">Mindset:</span>
                      <span className="font-medium text-foreground">{formatArrayField(getMatchedItems(profile.mindset))}</span>
                    </div>
                  )}

                  {Array.isArray(profile.relationship_goals) && getMatchedItems(profile.relationship_goals).length > 0 && (
                    <div className="flex justify-between">
                      <span className="text-foreground/70">Relationship Goals:</span>
                      <span className="font-medium text-foreground">{formatArrayField(getMatchedItems(profile.relationship_goals))}</span>
                    </div>
                  )}
                </div>
              </CardContent>
            </Card>

            {/* Preferences Section */}
            {profile.preferences && (
              <Card className="bg-card/80 border border-border/50">
                <CardContent className="p-4">
                  <h4 className="font-medium text-foreground mb-3 flex items-center">
                    <Star className="w-4 h-4 mr-2" />
                    Preferences
                  </h4>
                  <div className="grid grid-cols-1 md:grid-cols-2 gap-4 text-sm">
                    {/* Age Range */}
                    {(profile.preferences.age_range_min || profile.preferences.age_range_max) && (
                      <div className="flex justify-between">
                        <span className="text-foreground/70">Age Range:</span>
                        <span className="font-medium text-foreground">
                          {profile.preferences.age_range_min || 'Any'} - {profile.preferences.age_range_max || 'Any'}
                        </span>
                      </div>
                    )}

                    {/* Height Range */}
                    {(profile.preferences.height_range_min || profile.preferences.height_range_max) && (
                      <div className="flex justify-between">
                        <span className="text-foreground/70">Height Range:</span>
                        <span className="font-medium text-foreground">
                          {profile.preferences.height_range_min || 'Any'} - {profile.preferences.height_range_max || 'Any'} cm
                        </span>
                      </div>
                    )}

                    {/* Preferred Gender */}
                    {profile.preferences.preferred_gender && profile.preferences.preferred_gender.length > 0 && (
                      <div className="flex justify-between">
                        <span className="text-foreground/70">Preferred Gender:</span>
                        <span className="font-medium text-foreground">{formatArrayField(profile.preferences.preferred_gender)}</span>
                      </div>
                    )}

                    {/* Preferred Values */}
                    {profile.preferences.preferred_values && profile.preferences.preferred_values.length > 0 && (
                      <div className="flex justify-between">
                        <span className="text-foreground/70">Preferred Values:</span>
                        <span className="font-medium text-foreground">{formatArrayField(profile.preferences.preferred_values)}</span>
                      </div>
                    )}

                    {/* Preferred Mindset */}
                    {profile.preferences.preferred_mindset && profile.preferences.preferred_mindset.length > 0 && (
                      <div className="flex justify-between">
                        <span className="text-foreground/70">Preferred Mindset:</span>
                        <span className="font-medium text-foreground">{formatArrayField(profile.preferences.preferred_mindset)}</span>
                      </div>
                    )}

                    {/* Preferred Lifestyle */}
                    {profile.preferences.preferred_lifestyle && profile.preferences.preferred_lifestyle.length > 0 && (
                      <div className="flex justify-between">
                        <span className="text-foreground/70">Preferred Lifestyle:</span>
                        <span className="font-medium text-foreground">{formatArrayField(profile.preferences.preferred_lifestyle)}</span>
                      </div>
                    )}

                    {/* Preferred Love Languages */}
                    {profile.preferences.preferred_love_languages && profile.preferences.preferred_love_languages.length > 0 && (
                      <div className="flex justify-between">
                        <span className="text-foreground/70">Preferred Love Languages:</span>
                        <span className="font-medium text-foreground">{formatArrayField(profile.preferences.preferred_love_languages)}</span>
                      </div>
                    )}

                    {/* Preferred Personality Traits */}
                    {profile.preferences.preferred_personality_traits && profile.preferences.preferred_personality_traits.length > 0 && (
                      <div className="flex justify-between">
                        <span className="text-foreground/70">Preferred Personality Traits:</span>
                        <span className="font-medium text-foreground">{formatArrayField(profile.preferences.preferred_personality_traits)}</span>
                      </div>
                    )}

                    {/* Preferred Relationship Goals */}
                    {profile.preferences.preferred_relationship_goals && profile.preferences.preferred_relationship_goals.length > 0 && (
                      <div className="flex justify-between">
                        <span className="text-foreground/70">Preferred Relationship Goals:</span>
                        <span className="font-medium text-foreground">{formatArrayField(profile.preferences.preferred_relationship_goals)}</span>
                      </div>
                    )}

                    {/* Min Shared Interests */}
                    {profile.preferences.min_shared_interests && (
                      <div className="flex justify-between">
                        <span className="text-foreground/70">Min Shared Interests:</span>
                        <span className="font-medium text-foreground">{profile.preferences.min_shared_interests}</span>
                      </div>
                    )}

                    {/* Lifestyle Compatibility */}
                    {profile.preferences.lifestyle_compatibility && (
                      <div className="flex justify-between">
                        <span className="text-foreground/70">Lifestyle Compatibility:</span>
                        <span className="font-medium text-foreground">{profile.preferences.lifestyle_compatibility}</span>
                      </div>
                    )}

                    {/* Personality Compatibility */}
                    {profile.preferences.personality_compatibility && (
                      <div className="flex justify-between">
                        <span className="text-foreground/70">Personality Compatibility:</span>
                        <span className="font-medium text-foreground">{profile.preferences.personality_compatibility}</span>
                      </div>
                    )}
                  </div>
                </CardContent>
              </Card>
            )}

            {/* Compatibility Scores */}
            {(profile.compatibility_score || profile.physical_score || profile.mental_score) && (
              <Card className="bg-card/80 border border-border/50">
                <CardContent className="p-4">
                  <h4 className="font-medium text-foreground mb-3 flex items-center">
                    <Activity className="w-4 h-4 mr-2" />
                    Compatibility Analysis
                  </h4>
                  <div className="grid grid-cols-3 gap-4 text-center">
                    {profile.compatibility_score && (
                      <div>
                        <div className="text-2xl font-bold text-primary">{profile.compatibility_score}%</div>
                        <div className="text-xs text-muted-foreground">Overall Match</div>
                      </div>
                    )}
                    {profile.physical_score && (
                      <div>
                        <div className="text-2xl font-bold text-green-500">{profile.physical_score}%</div>
                        <div className="text-xs text-muted-foreground">Physical</div>
                      </div>
                    )}
                    {profile.mental_score && (
                      <div>
                        <div className="text-2xl font-bold text-blue-500">{profile.mental_score}%</div>
                        <div className="text-xs text-muted-foreground">Mental</div>
                      </div>
                    )}
                  </div>
                </CardContent>
              </Card>
            )}
          </div>

          {/* Action Buttons */}
          <div className="flex space-x-3 pt-4">
            <Button
              onClick={() => onChatRequest?.(profile.user_id, profile.can_chat)}
              className="flex-1 bg-gradient-primary hover:opacity-90"
              disabled={!profile.can_chat}
            >
              <MessageCircle className="w-4 h-4 mr-2" />
              {profile.can_chat ? 'Send Message' : 'Chat Unavailable'}
            </Button>
            {onSwipe && (
              <>
                <Button
                  variant="outline"
                  onClick={() => onSwipe('left')}
                  className="px-6 border-red-300 text-red-600 hover:bg-red-50"
                >
                  Pass
                </Button>
                <Button
                  onClick={() => onSwipe('right')}
                  className="px-6 bg-green-500 hover:bg-green-600"
                >
                  Like
                </Button>
              </>
            )}
          </div>
        </div>
      </DialogContent>
    </Dialog>
  );
};

export default DetailedProfileModal;<|MERGE_RESOLUTION|>--- conflicted
+++ resolved
@@ -280,13 +280,10 @@
 
               {/* Core Qualities Grid - ONLY MATCHED */}
               <div className="grid grid-cols-1 md:grid-cols-2 gap-4">
-<<<<<<< HEAD
                 {/* Values */}
                 {Array.isArray(profile.values) && profile.values.length > 0 && (
-=======
                 {/* Values - Only Matched */}
                 {getMatchedItems(profile.values).length > 0 && (
->>>>>>> e5e9f432
                   <div>
                     <h4 className="font-medium text-foreground mb-2">Values (Matched)</h4>
                     <div className="flex flex-wrap gap-1">
@@ -299,13 +296,10 @@
                   </div>
                 )}
 
-<<<<<<< HEAD
                 {/* Mindset */}
                 {Array.isArray(profile.mindset) && profile.mindset.length > 0 && (
-=======
                 {/* Mindset - Only Matched */}
                 {getMatchedItems(profile.mindset).length > 0 && (
->>>>>>> e5e9f432
                   <div>
                     <h4 className="font-medium text-foreground mb-2">Mindset (Matched)</h4>
                     <div className="flex flex-wrap gap-1">
@@ -379,13 +373,10 @@
                 )}
               </div>
 
-<<<<<<< HEAD
               {/* Personality Traits */}
               {Array.isArray(profile.personality_traits) && profile.personality_traits.length > 0 && (
-=======
               {/* Personality Traits - Only Matched */}
               {getMatchedItems(profile.personality_traits).length > 0 && (
->>>>>>> e5e9f432
                 <div className="mt-4">
                   <h4 className="font-medium text-foreground mb-2">Personality Traits (Matched)</h4>
                   <div className="flex flex-wrap gap-1">
@@ -398,13 +389,10 @@
                 </div>
               )}
 
-<<<<<<< HEAD
               {/* Interests */}
               {Array.isArray(profile.interests) && profile.interests.length > 0 && (
-=======
               {/* Interests - Only Matched */}
               {getMatchedItems(profile.interests).length > 0 && (
->>>>>>> e5e9f432
                 <div className="mt-4">
                   <h4 className="font-medium text-foreground mb-2">Interests (Matched)</h4>
                   <div className="flex flex-wrap gap-1">
