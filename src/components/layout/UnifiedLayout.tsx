--- conflicted
+++ resolved
@@ -38,12 +38,9 @@
   // Enable centralized real-time notifications for all chat and matching activities
   useRealtimeNotifications();
 
-<<<<<<< HEAD
   // Removed loading screen - app-level heart loading handles initial load
   // Profile data loads inline without blocking UI
 
-=======
->>>>>>> e5e9f432
   const handleLogout = async () => {
     try {
       await signOut();
