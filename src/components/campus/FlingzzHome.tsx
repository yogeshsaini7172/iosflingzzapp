import { useState, useEffect } from "react";
import GenZBackground from '@/components/ui/genZ-background';
import { Button } from "@/components/ui/button";
import { Card, CardContent } from "@/components/ui/card";
import { Badge } from "@/components/ui/badge";
import { Avatar, AvatarFallback, AvatarImage } from "@/components/ui/avatar";
import { Dialog, DialogContent, DialogHeader, DialogTitle, DialogTrigger } from "@/components/ui/dialog";
import { Textarea } from "@/components/ui/textarea";
import { Label } from "@/components/ui/label";
import { fetchWithFirebaseAuth } from '@/lib/fetchWithFirebaseAuth';
import { 
  Heart, 
  X,
  Users, 
  Sparkles, 
  User,
  Star,
  Shield,
  Plus,
  Crown,
  Send,
  MessageCircle,
  Bell
} from "lucide-react";
import { useProfilesFeed } from '@/hooks/useProfilesFeed';
import { useToast } from '@/hooks/use-toast';
import { supabase } from '@/integrations/supabase/client';
import ChatNotificationBadge from '@/components/ui/chat-notification-badge';
import HeartNotificationBadge from '@/components/ui/heart-notification-badge';
import WhoLikedMeModal from '@/components/likes/WhoLikedMeModal';
import ChatRequestsModal from '@/components/notifications/ChatRequestsModal';
import { useSwipeRealtime, useLikeRealtime, useNotificationRealtime } from '@/hooks/useRealtime';
import UnifiedLayout from '@/components/layout/UnifiedLayout';
import ProfileImageHandler from '@/components/common/ProfileImageHandler';
import { useAuth } from '@/contexts/AuthContext';
import { useThreads } from '@/hooks/useThreads';
import TinderProfileCard from "../dating/TinderProfileCard";

// Thread interface now comes from useThreads hook

interface FlingzzHomeProps {
  onNavigate: (view: string) => void;
}

// Threads are now loaded from database via useThreads hook

const FlingzzHome = ({ onNavigate }: FlingzzHomeProps) => {
  const { profiles, loading } = useProfilesFeed();
  const [currentIndex, setCurrentIndex] = useState(0);
  const [swipeCount, setSwipeCount] = useState(0);
  const [currentImageIndex, setCurrentImageIndex] = useState(0);
  const [isPostModalOpen, setIsPostModalOpen] = useState(false);
  const [isReplyModalOpen, setIsReplyModalOpen] = useState(false);
  const [isRewriteModalOpen, setIsRewriteModalOpen] = useState(false);
  const [newThreadContent, setNewThreadContent] = useState('');
  const [replyContent, setReplyContent] = useState('');
  const [rewriteContent, setRewriteContent] = useState('');
  const [selectedThreadForReply, setSelectedThreadForReply] = useState<any>(null);
  const [selectedThreadForRewrite, setSelectedThreadForRewrite] = useState<any>(null);
  const [showWhoLikedMe, setShowWhoLikedMe] = useState(false);
  const [expandedThreads, setExpandedThreads] = useState<Set<string>>(new Set());
  const { toast } = useToast();

  // Use threads hook for database integration
  const { 
    threads, 
    loading: threadsLoading, 
    likedThreads, 
    createThread, 
    likeThread, 
    replyToThread, 
    updateThread, 
    deleteThread 
  } = useThreads();

  const { user } = useAuth();
  const getCurrentUserId = () => {
    if (!user?.uid) {
      throw new Error('User authentication required');
    }
    return user.uid;
  };

  const getCurrentUserProfile = () => {
    return {
      name: user?.displayName || 'You',
      avatar: 'https://images.unsplash.com/photo-1544005313-94ddf0286df2?w=150'
    };
  };

  // Set up realtime listeners
  const userId = user?.uid;
  
  // Listen for new matches
  if (userId) {
    useSwipeRealtime(userId, (match) => {
      toast({
        title: "New Match! 💕",
        description: "You have a new mutual match!",
      });
    });

    // Listen for new likes
    useLikeRealtime(userId, (like) => {
      toast({
        title: "Someone liked you! ❤️",
        description: "Check your likes to see who it is!",
      });
    });

    // Listen for notifications
    useNotificationRealtime(userId, (notification) => {
      toast({
        title: notification.title,
        description: notification.message,
      });
    });
  }

  // Threads are now persisted in database via useThreads hook

  const handlePostThread = async () => {
    if (!newThreadContent.trim()) {
      toast({
        title: "Error",
        description: "Please write something to share!",
        variant: "destructive"
      });
      return;
    }

    const success = await createThread(newThreadContent);
    if (success) {
      setNewThreadContent('');
      setIsPostModalOpen(false);
    }
  };

  const handleLikeThread = (threadId: string) => {
    likeThread(threadId);
  };

  const handleReplyToThread = (thread: any) => {
    setSelectedThreadForReply(thread);
    setIsReplyModalOpen(true);
    setReplyContent('');
  };

  const toggleThreadReplies = (threadId: string) => {
    setExpandedThreads(prev => {
      const newSet = new Set(prev);
      if (newSet.has(threadId)) {
        newSet.delete(threadId);
      } else {
        newSet.add(threadId);
      }
      return newSet;
    });
  };

  const handleSubmitReply = async () => {
    if (!replyContent.trim() || !selectedThreadForReply) {
      toast({
        title: "Error",
        description: "Please write a reply!",
        variant: "destructive"
      });
      return;
    }

    const success = await replyToThread(selectedThreadForReply.id, replyContent);
    if (success) {
      setIsReplyModalOpen(false);
      setReplyContent('');
      setSelectedThreadForReply(null);
    }
  };

  const handleRewriteThread = (thread: any) => {
    setSelectedThreadForRewrite(thread);
    setRewriteContent(thread.content);
    setIsRewriteModalOpen(true);
  };

  const handleSubmitRewrite = async () => {
    if (!rewriteContent.trim() || !selectedThreadForRewrite) {
      toast({
        title: "Error",
        description: "Please write something to update your thread!",
        variant: "destructive"
      });
      return;
    }

    const success = await updateThread(selectedThreadForRewrite.id, rewriteContent);
    if (success) {
      setIsRewriteModalOpen(false);
      setRewriteContent('');
      setSelectedThreadForRewrite(null);
    }
  };

  const handleDeleteThread = (threadId: string) => {
    deleteThread(threadId);
  };

  const calculateAge = (dateOfBirth: string) => {
    const today = new Date();
    const birthDate = new Date(dateOfBirth);
    let age = today.getFullYear() - birthDate.getFullYear();
    const monthDiff = today.getMonth() - birthDate.getMonth();
    if (monthDiff < 0 || (monthDiff === 0 && today.getDate() < birthDate.getDate())) {
      age--;
    }
    return age;
  };

  const handleSwipe = async (direction: 'left' | 'right') => {
    if (currentIndex >= profiles.length || !user?.uid) return;

    const currentProfile = profiles[currentIndex];
    const userId = user.uid;

     try {
       // Call the enhanced-swipe-action via fetchWithFirebaseAuth
       const response = await fetchWithFirebaseAuth('https://cchvsqeqiavhanurnbeo.supabase.co/functions/v1/enhanced-swipe-action', {
         method: 'POST',
         body: JSON.stringify({
           target_user_id: currentProfile.user_id,
           direction,
         })
       });

       if (!response.ok) {
         const errorData = await response.json();
         throw new Error(errorData.error || 'Failed to process swipe');
       }

       const data = await response.json();

       // Handle match result
       if (data?.matched) {
        console.log('🎉 Match detected!', data);
        toast({
          title: "It's a Match! 🎉",
          description: `You and ${currentProfile.first_name} liked each other!`,
        });
      } else if (direction === 'right') {
        toast({
          title: 'Like sent! 💖',
          description: "We'll let you know if they like you back.",
        });
      }

      // Update UI
      setCurrentIndex(prev => prev + 1);
      setSwipeCount(prev => prev + 1);
      setCurrentImageIndex(0); // Reset image index for next profile

      // No extra check needed here; edge function already handles mutual like,
      // match creation, chat room creation, and notifications.
      // We just continue to next profile.


    } catch (error) {
      console.error('Error handling swipe:', error);
      setCurrentIndex(prev => prev + 1);
      setSwipeCount(prev => prev + 1);
      setCurrentImageIndex(0); // Reset image index for next profile
    }
  };

  const currentProfile = profiles[currentIndex];
  
  // Reset image index when profile changes
  useEffect(() => {
    setCurrentImageIndex(0);
  }, [currentIndex]);

  const handleImageNavigation = (direction: 'prev' | 'next') => {
    if (!currentProfile?.profile_images || currentProfile.profile_images.length <= 1) return;
    
    const totalImages = currentProfile.profile_images.length;
    if (direction === 'next') {
      setCurrentImageIndex((prev) => (prev + 1) % totalImages);
    } else {
      setCurrentImageIndex((prev) => (prev - 1 + totalImages) % totalImages);
    }
  };

  const transformProfileForTinderCard = (profile: any) => {
    console.log('Transforming profile for TinderCard:', profile);
    console.log('Profile images:', profile?.profile_images);
    console.log('Current image index:', currentImageIndex);

    const transformed = {
      name: profile?.first_name || '',
      age: profile ? calculateAge(profile.date_of_birth) : '',
      location: profile?.university || '',
      distance: 'Nearby', // You can calculate actual distance if available
      weight: 'N/A', // Add if available in profile data
      height: 'N/A', // Add if available in profile data
      about: profile?.bio || '',
      interests: profile?.interests?.map((interest: string) => ({
        icon: '🎯', // Default icon, can be customized
        text: interest
      })) || [],
      image: profile?.profile_images?.[currentImageIndex] || profile?.profile_images?.[0] || 'https://images.unsplash.com/photo-1544005313-94ddf0286df2?w=400&h=600&fit=crop&crop=face',
      isPremium: false // Set based on subscription status if available
    };

    console.log('Transformed profile for TinderCard:', transformed);
    console.log('Selected image URL:', transformed.image);

    return transformed;
  };


  return (
    <UnifiedLayout title="FLINGZZ Home" showHeader={false}>
      {/* Custom Header for Home */}
      <div className="bg-card/80 backdrop-blur-md border-b border-border/50 px-4 py-2">
        <div className="flex items-center justify-between">
          <div className="flex items-center space-x-2">
            <div className="w-8 h-8 bg-gradient-primary rounded-lg flex items-center justify-center shadow-sm">
              <span className="text-primary-foreground font-bold text-sm">FZ</span>
            </div>
            <h1 className="text-base font-display font-bold text-foreground">FLINGZZ</h1>
          </div>
          <div className="flex items-center space-x-2">
            <HeartNotificationBadge 
              onClick={() => setShowWhoLikedMe(true)}
            />
            <ChatNotificationBadge 
              onClick={() => onNavigate('chat')}
            />
          </div>
        </div>
      </div>

      {/* Threads Section */}
      <div className="bg-card/80 backdrop-blur-md border-b border-border/50 px-6 py-4 sm:px-4">
        <div className="flex items-center justify-center mb-4">
          <h2 className="text-lg font-display font-bold text-foreground">Community Threads</h2>
        </div>
        <div className="grid grid-cols-3 sm:grid-cols-3 lg:grid-cols-3 gap-4 max-h-96 overflow-y-auto">
          {/* Add Today's Thread Option OR User's Thread Management */}
          {(() => {
            const userThreads = threads.filter(t => t.user_id === (user?.uid || ''));

            if (userThreads.length === 0) {
              // Show "Add Today's Thread" if user has no threads
              return (
                <Dialog open={isPostModalOpen} onOpenChange={setIsPostModalOpen}>
                  <DialogTrigger asChild>
                    <div className="w-full sticky top-0 z-10">
                      <Card className="p-4 bg-gradient-primary text-primary-foreground border-0 rounded-lg shadow-lg cursor-pointer hover:shadow-glow transition-all">
                        <div className="flex items-center justify-center space-x-2 mb-3">
                          <Plus className="w-5 h-5" />
                          <span className="font-semibold text-sm">Share Your Thoughts</span>
                        </div>
                        <p className="text-xs text-primary-foreground/90 text-center">What's on your mind today?</p>
                      </Card>
                    </div>
                  </DialogTrigger>
                  <DialogContent className="sm:max-w-md">
                    <DialogHeader>
                      <DialogTitle className="text-foreground">Share Your Thoughts</DialogTitle>
                    </DialogHeader>
                    <div className="space-y-4">
                      <div className="space-y-2">
                        <Label htmlFor="thread-content">What's on your mind?</Label>
                        <Textarea
                          id="thread-content"
                          placeholder="Share your thoughts, experiences, or advice with the community..."
                          value={newThreadContent}
                          onChange={(e) => setNewThreadContent(e.target.value)}
                          className="min-h-[100px]"
                          maxLength={280}
                        />
                        <div className="text-right text-xs text-muted-foreground">
                          {newThreadContent.length}/280 characters
                        </div>
                      </div>
                      <div className="flex justify-end space-x-2">
                        <Button 
                          variant="outline" 
                          onClick={() => setIsPostModalOpen(false)}
                        >
                          Cancel
                        </Button>
                        <Button 
                          onClick={handlePostThread}
                          disabled={!newThreadContent.trim()}
                        >
                          <Send className="w-4 h-4 mr-2" />
                          Post Thread
                        </Button>
                      </div>
                    </div>
                  </DialogContent>
                </Dialog>
              );
            } else {
              // Show user's thread management options AND post new thread option
              const latestUserThread = userThreads[0];
              const threadAuthor = latestUserThread.author?.first_name || 'You';
              return (
<<<<<<< HEAD
                <div className="w-full sticky top-0 z-10">
                  <Card className="p-4 bg-gradient-secondary text-secondary-foreground border-0 rounded-lg shadow-lg">
                    <div className="space-y-3">
                      <div className="text-center">
                        <div className="flex items-center justify-center space-x-2 mb-2">
                          <User className="w-5 h-5" />
                          <span className="font-semibold text-sm">Your Thread</span>
=======
                <div className="flex-shrink-0 w-full sm:w-64 space-y-3">
                  {/* Post New Thread Button */}
                  <Dialog open={isPostModalOpen} onOpenChange={setIsPostModalOpen}>
                    <DialogTrigger asChild>
                      <Card className="p-3 bg-gradient-primary text-primary-foreground border-0 hover:shadow-glow transition-all cursor-pointer">
                        <div className="flex items-center justify-center space-x-2">
                          <Plus className="w-4 h-4" />
                          <span className="font-semibold text-sm">Post New Thread</span>
                        </div>
                        <p className="text-xs text-primary-foreground/80 text-center mt-1">
                          One thread per day • Auto-expires in 24h
                        </p>
                      </Card>
                    </DialogTrigger>
                    <DialogContent className="sm:max-w-md">
                      <DialogHeader>
                        <DialogTitle className="text-foreground">Share Your Thoughts</DialogTitle>
                      </DialogHeader>
                      <div className="space-y-4">
                        <div className="space-y-2">
                          <Label htmlFor="thread-content">What's on your mind?</Label>
                          <Textarea
                            id="thread-content"
                            placeholder="Share your thoughts, experiences, or advice with the community..."
                            value={newThreadContent}
                            onChange={(e) => setNewThreadContent(e.target.value)}
                            className="min-h-[100px]"
                            maxLength={280}
                          />
                          <div className="text-right text-xs text-muted-foreground">
                            {newThreadContent.length}/280 characters
                          </div>
                        </div>
                        <div className="flex justify-end space-x-2">
                          <Button 
                            variant="outline" 
                            onClick={() => setIsPostModalOpen(false)}
                          >
                            Cancel
                          </Button>
                          <Button 
                            onClick={handlePostThread}
                            disabled={!newThreadContent.trim()}
                          >
                            <Send className="w-4 h-4 mr-2" />
                            Post Thread
                          </Button>
                        </div>
                      </div>
                    </DialogContent>
                  </Dialog>
                  
                  {/* Existing Thread Management */}
                  <Card className="p-4 bg-gradient-secondary text-secondary-foreground border-0">
                    <div className="space-y-3">
                      <div className="text-center">
                        <div className="flex items-center justify-center space-x-2 mb-2">
                          <User className="w-4 h-4" />
                          <span className="font-semibold text-sm">Your Latest Thread</span>
>>>>>>> f7107027
                        </div>
                        <p className="text-sm text-secondary-foreground/90">{latestUserThread.content}</p>
                      </div>
                      <div className="flex space-x-2">
                        <Button 
                          size="sm"
                          variant="ghost" 
                          className="flex-1 text-secondary-foreground hover:bg-secondary-foreground/20"
                          onClick={() => handleRewriteThread(latestUserThread)}
                        >
                          <span className="text-xs">Edit</span>
                        </Button>
                        <Button 
                          size="sm" 
                          variant="ghost" 
                          className="flex-1 text-secondary-foreground hover:bg-destructive/20"
                          onClick={() => handleDeleteThread(latestUserThread.id)}
                        >
                          <span className="text-xs">Delete</span>
                        </Button>
                      </div>
                    </div>
                  </Card>
                </div>
              );
            }
          })()}

          {/* Thread Cards - Now Dynamic with Reply/Like Options */}
          {threads.slice(0, 5).map((thread) => {
            const isLiked = likedThreads.has(thread.id);
            const isOwnThread = thread.user_id === user?.uid;
            const threadAuthor = thread.author?.first_name || 'Anonymous';
            const threadAvatar = thread.author?.profile_images?.[0] || 'https://images.unsplash.com/photo-1544005313-94ddf0286df2?w=150';
            const timeAgo = new Date(thread.created_at).toLocaleString();
            const isExpanded = expandedThreads.has(thread.id);
            const hasReplies = thread.replies && thread.replies.length > 0;

            return (
              <div key={thread.id} className="w-full">
                 <Card className="p-4 bg-card/80 backdrop-blur-sm border-border/50 hover:bg-card transition-colors rounded-lg shadow-md">
                  <div className="flex flex-col sm:flex-row space-y-3 sm:space-y-0 sm:space-x-3 mb-3">
                    <Avatar className="w-12 h-12 sm:w-10 sm:h-10 mx-auto sm:mx-0">
                      <AvatarImage src={threadAvatar} alt={threadAuthor} />
                      <AvatarFallback className="bg-muted text-muted-foreground text-sm font-semibold">
                        {threadAuthor.charAt(0)}
                      </AvatarFallback>
                    </Avatar>
                    <div className="flex-1 min-w-0 text-center sm:text-left">
                      <div className="flex flex-col sm:flex-row sm:items-center space-y-1 sm:space-y-0 sm:space-x-2 mb-1">
                        <span className="font-semibold text-base text-foreground flex items-center justify-center sm:justify-start">
                          {threadAuthor}
                          {isOwnThread && (
                            <Badge variant="secondary" className="ml-2 text-xs">
                              You
                            </Badge>
                          )}
                        </span>
                        <span className="text-xs text-muted-foreground">{timeAgo}</span>
                      </div>
                      <p className="text-sm text-foreground leading-relaxed line-clamp-3">{thread.content}</p>
                    </div>
                  </div>
                  
                  {/* Show replies only when expanded */} 
                  {isExpanded && hasReplies && (
                    <div className="mb-3 space-y-2 max-h-40 overflow-y-auto border-l-2 border-primary/20 pl-3">
                      <div className="text-xs text-muted-foreground mb-2 italic">
                        Replying to: "{thread.content.length > 50 ? thread.content.substring(0, 50) + '...' : thread.content}"
                      </div>
                      {thread.replies.map((reply: any) => {
                        const replyAuthor = reply.author?.first_name || 'Anonymous';
                        const replyAvatar = reply.author?.profile_images?.[0];
                        return (
                          <div key={reply.id} className="flex space-x-2 p-2 bg-muted/50 rounded-md border-l-2 border-accent">
                            <Avatar className="w-6 h-6">
                              <AvatarImage src={replyAvatar} alt={replyAuthor} />
                              <AvatarFallback className="bg-muted-foreground text-muted text-xs">
                                {replyAuthor.charAt(0)}
                              </AvatarFallback>
                            </Avatar>
                            <div className="flex-1 min-w-0">
                              <div className="flex items-center space-x-2">
                                <span className="text-xs font-medium text-foreground">{replyAuthor}</span>
                                <span className="text-xs text-muted-foreground">
                                  {new Date(reply.created_at).toLocaleTimeString([], { hour: '2-digit', minute: '2-digit' })}
                                </span>
                              </div>
                              <p className="text-xs text-foreground mt-1 break-words">{reply.content}</p>
                            </div>
                          </div>
                        );
                      })}
                    </div>
                  )}
                  
                  <div className="flex items-center justify-between text-xs">
                    <div className="flex space-x-4">
                      <button 
                        className={`flex items-center space-x-1 hover:text-primary transition-colors ${
                          isLiked ? 'text-primary' : 'text-muted-foreground'
                        }`}
                        onClick={() => handleLikeThread(thread.id)}
                      >
                        <Heart className={`w-4 h-4 ${isLiked ? 'fill-current' : ''}`} />
                        <span>{thread.likes_count}</span>
                      </button>
                      
                      {hasReplies && (
                        <button 
                          className={`flex items-center space-x-1 transition-colors ${
                            isExpanded ? 'text-primary' : 'text-muted-foreground hover:text-primary'
                          }`}
                          onClick={() => toggleThreadReplies(thread.id)}
                        >
                          <MessageCircle className="w-4 h-4" />
                          <span>{isExpanded ? 'Hide' : 'View'} Replies</span>
                        </button>
                      )}

                      <button 
                        className="flex items-center space-x-1 text-muted-foreground hover:text-primary transition-colors"
                        onClick={() => handleReplyToThread(thread)}
                      >
                        <MessageCircle className="w-4 h-4" />
                        <span>Reply</span>
                      </button>
                    </div>
                    <span className="text-muted-foreground">{thread.replies?.length || 0} replies</span>
                  </div>
                </Card>
              </div>
            );
          })}
        </div>

        {/* Reply Modal */}
        <Dialog open={isReplyModalOpen} onOpenChange={setIsReplyModalOpen}>
          <DialogContent className="sm:max-w-md">
            <DialogHeader>
              <DialogTitle className="text-rose-700">Reply to {selectedThreadForReply?.author?.first_name || 'Anonymous'}</DialogTitle>
            </DialogHeader>
            {selectedThreadForReply && (
              <div className="space-y-4">
                <div className="p-3 bg-rose-50 rounded-lg">
                  <p className="text-sm text-rose-600 italic">"{selectedThreadForReply.content}"</p>
                </div>
                <div className="space-y-2">
                  <Label htmlFor="reply-content">Your reply:</Label>
                  <Textarea
                    id="reply-content"
                    placeholder="Write your reply..."
                    value={replyContent}
                    onChange={(e) => setReplyContent(e.target.value)}
                    className="min-h-[80px] border-rose-200 focus:border-rose-400"
                    maxLength={280}
                  />
                  <div className="text-right text-xs text-rose-500">
                    {replyContent.length}/280 characters
                  </div>
                </div>
                <div className="flex justify-end space-x-2">
                  <Button 
                    variant="outline" 
                    onClick={() => setIsReplyModalOpen(false)}
                    className="border-rose-200 text-rose-600 hover:bg-rose-50"
                  >
                    Cancel
                  </Button>
                  <Button 
                    onClick={handleSubmitReply}
                    className="bg-gradient-to-r from-rose-400 to-pink-500 hover:from-rose-500 hover:to-pink-600"
                    disabled={!replyContent.trim()}
                  >
                    <Send className="w-4 h-4 mr-2" />
                    Post Reply
                  </Button>
                </div>
              </div>
            )}
          </DialogContent>
        </Dialog>

        {/* Rewrite Modal */}
        <Dialog open={isRewriteModalOpen} onOpenChange={setIsRewriteModalOpen}>
          <DialogContent className="sm:max-w-md">
            <DialogHeader>
              <DialogTitle className="text-rose-700">Rewrite Your Thread</DialogTitle>
            </DialogHeader>
            <div className="space-y-4">
              <div className="space-y-2">
                <Label htmlFor="rewrite-content">Edit your thread:</Label>
                <Textarea
                  id="rewrite-content"
                  placeholder="Rewrite your thoughts..."
                  value={rewriteContent}
                  onChange={(e) => setRewriteContent(e.target.value)}
                  className="min-h-[100px] border-rose-200 focus:border-rose-400"
                  maxLength={280}
                />
                <div className="text-right text-xs text-rose-500">
                  {rewriteContent.length}/280 characters
                </div>
              </div>
              <div className="flex justify-end space-x-2">
                <Button 
                  variant="outline" 
                  onClick={() => setIsRewriteModalOpen(false)}
                  className="border-rose-200 text-rose-600 hover:bg-rose-50"
                >
                  Cancel
                </Button>
                <Button 
                  onClick={handleSubmitRewrite}
                  className="bg-gradient-to-r from-purple-500 to-indigo-600 hover:from-purple-600 hover:to-indigo-700"
                  disabled={!rewriteContent.trim()}
                >
                  <Send className="w-4 h-4 mr-2" />
                  Update Thread
                </Button>
              </div>
            </div>
          </DialogContent>
        </Dialog>
      </div>

      {/* Swipe Interface */}
      <div className="flex-1 p-4">
        {loading ? (
          <div className="flex items-center justify-center min-h-[60vh]">
            <div className="text-center space-y-4">
              <div className="w-16 h-16 border-4 border-primary border-t-transparent rounded-full animate-spin mx-auto"></div>
              <p className="text-foreground font-medium">Loading profiles...</p>
            </div>
          </div>
        ) : currentIndex >= profiles.length ? (
          <div className="flex items-center justify-center min-h-[60vh] p-6">
            <div className="text-center space-y-6">
              <div className="w-24 h-24 bg-gradient-primary rounded-full flex items-center justify-center mx-auto shadow-glow">
                <Heart className="w-12 h-12 text-primary-foreground" />
              </div>
              <div className="space-y-2">
                <h3 className="text-2xl font-display font-bold text-foreground">All profiles explored!</h3>
                <p className="text-muted-foreground">
                  Check back later for new profiles.
                </p>
              </div>
              <Button 
                onClick={() => {
                  setCurrentIndex(0);
                  setSwipeCount(0);
                }}
                className="bg-gradient-primary text-primary-foreground shadow-glow"
              >
                Explore Again
              </Button>
            </div>
          </div>
        ) : (
          <div className="max-w-sm mx-auto space-y-4">
            {/* Profile Card */}
             {currentProfile ? (
  <TinderProfileCard
    profile={transformProfileForTinderCard(currentProfile)}
    onLike={() => handleSwipe('right')}
    onDislike={() => handleSwipe('left')}
  />
) : (
  // Loading or no profile state
  <div>Loading...</div>
)}

            {/* Enhanced Action Buttons */}
            <div className="flex justify-center space-x-48 mt-8">
              <button
                onClick={() => handleSwipe('left')}
                className="group relative w-16 h-16 bg-card rounded-full flex items-center justify-center shadow-premium hover:shadow-glow transition-all duration-300 hover:scale-110 border-2 border-border"
              >
                <div className="absolute inset-0 bg-gradient-to-r from-destructive/20 to-destructive rounded-full opacity-0 group-hover:opacity-100 transition-opacity duration-300"></div>
                <X className="w-7 h-7 text-destructive group-hover:text-destructive-foreground relative z-10 transition-colors duration-300" />
                <div className="absolute -bottom-8 left-1/2 transform -translate-x-1/2 opacity-0 group-hover:opacity-100 transition-opacity duration-300">
                  <span className="text-xs font-semibold text-destructive bg-card px-2 py-1 rounded-full shadow-soft">Pass</span>
                </div>
              </button>
              
              <button className="group relative w-14 h-14 bg-card rounded-full flex items-center justify-center shadow-soft hover:shadow-premium transition-all duration-300 hover:scale-110 border-2 border-border">
                <div className="absolute inset-0 bg-gradient-to-r from-accent/20 to-accent rounded-full opacity-0 group-hover:opacity-100 transition-opacity duration-300"></div>
                <Star className="w-6 h-6 text-accent group-hover:text-accent-foreground relative z-10 transition-colors duration-300" />
                <div className="absolute -bottom-8 left-1/2 transform -translate-x-1/2 opacity-0 group-hover:opacity-100 transition-opacity duration-300">
                  <span className="text-xs font-semibold text-accent bg-card px-2 py-1 rounded-full shadow-soft">Super</span>
                </div>
              </button>
            </div>
          </div>
        )}
      </div>

      {/* Bottom Navigation */}
      <div className="hidden">
        <div className="flex justify-around items-center py-2 px-4">
          <Button
            variant="ghost"
            size="sm"
            onClick={() => onNavigate('home')}
            className="flex-col h-auto py-2 px-3 text-primary hover:text-primary hover:bg-primary/10"
          >
            <div className="w-6 h-6 bg-gradient-primary rounded-lg flex items-center justify-center mb-1">
              <Heart className="w-4 h-4 text-primary-foreground" />
            </div>
            <span className="text-xs font-medium">Home</span>
          </Button>
          
          <Button
            variant="ghost"
            size="sm"
            onClick={() => onNavigate('pairing')}
            className="flex-col h-auto py-2 px-3 text-foreground hover:text-primary hover:bg-primary/10"
          >
            <Users className="w-6 h-6 mb-1" />
            <span className="text-xs font-medium">Pairing</span>
          </Button>
          
          <Button
            variant="ghost"
            size="sm"
            onClick={() => onNavigate('blind-date')}
            className="flex-col h-auto py-2 px-3 text-foreground hover:text-primary hover:bg-primary/10"
          >
            <Sparkles className="w-6 h-6 mb-1" />
            <span className="text-xs font-medium">Blind Date</span>
          </Button>
          
          <Button
            variant="ghost"
            size="sm"
            onClick={() => onNavigate('profile')}
            className="flex-col h-auto py-2 px-3 text-foreground hover:text-primary hover:bg-primary/10"
          >
            <User className="w-6 h-6 mb-1" />
            <span className="text-xs font-medium">Profile</span>
          </Button>

          <Button
            variant="ghost"
            size="sm"
            onClick={() => onNavigate('subscription')}
            className="flex-col h-auto py-2 px-3 text-foreground hover:text-primary hover:bg-primary/10"
          >
            <Crown className="w-6 h-6 mb-1" />
            <span className="text-xs font-medium">Premium</span>
          </Button>
        </div>
      </div>
      {/* Who Liked Me Modal */}
      <WhoLikedMeModal
        isOpen={showWhoLikedMe}
        onClose={() => setShowWhoLikedMe(false)}
      />
    </UnifiedLayout>
  );
};

export default FlingzzHome;<|MERGE_RESOLUTION|>--- conflicted
+++ resolved
@@ -406,15 +406,6 @@
               const latestUserThread = userThreads[0];
               const threadAuthor = latestUserThread.author?.first_name || 'You';
               return (
-<<<<<<< HEAD
-                <div className="w-full sticky top-0 z-10">
-                  <Card className="p-4 bg-gradient-secondary text-secondary-foreground border-0 rounded-lg shadow-lg">
-                    <div className="space-y-3">
-                      <div className="text-center">
-                        <div className="flex items-center justify-center space-x-2 mb-2">
-                          <User className="w-5 h-5" />
-                          <span className="font-semibold text-sm">Your Thread</span>
-=======
                 <div className="flex-shrink-0 w-full sm:w-64 space-y-3">
                   {/* Post New Thread Button */}
                   <Dialog open={isPostModalOpen} onOpenChange={setIsPostModalOpen}>
@@ -474,7 +465,6 @@
                         <div className="flex items-center justify-center space-x-2 mb-2">
                           <User className="w-4 h-4" />
                           <span className="font-semibold text-sm">Your Latest Thread</span>
->>>>>>> f7107027
                         </div>
                         <p className="text-sm text-secondary-foreground/90">{latestUserThread.content}</p>
                       </div>
