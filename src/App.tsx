import { Toaster } from "./components/ui/toaster";
import { Toaster as Sonner } from "./components/ui/sonner";
import { TooltipProvider } from "./components/ui/tooltip";
import { QueryClient, QueryClientProvider } from "@tanstack/react-query";
import { Routes, Route, useNavigate, useLocation, useParams, Navigate } from "react-router-dom";
import { useAuth } from "./contexts/AuthContext";
import { SocketChatProvider } from "./contexts/SocketChatContext";
import { ChatNotificationProvider } from "./contexts/ChatNotificationContext";
import { useState, useEffect } from "react";
import PairingPage from "./pages/PairingPage";
import ProfilePage from "./pages/ProfilePage";
import BlindDatePage from "./pages/BlindDatePage";
import SubscriptionPage from "./pages/SubscriptionPage";
import SubscriptionDebug from "./pages/SubscriptionDebug";
import FlingzzHome from "./components/campus/FlingzzHome";
import CommunityPage from "./pages/CommunityPage";

import NotFound from "./pages/NotFound";
import Index from "./pages/Index";
import QCSDiagnostics from "./components/QCSDiagnostics";
import QCSSystemRepair from "./components/QCSSystemRepair";
import QCSBulkSync from "./components/QCSBulkSync";
import CommunityDashboard from "./components/admin/CommunityDashboard";
import AdminRoute from "./components/admin/AdminRoute";
import { fetchWithFirebaseAuth } from "./lib/fetchWithFirebaseAuth";
import RebuiltChatSystem from "./components/chat/RebuiltChatSystem";
import { initializeMobileApp } from "./mobile/capacitor";
import LoadingScreen from "./components/ui/loading-screen";
import { WebLandingPage } from "./components/landing/WebLandingPage";
import AadhaarTest from './components/AadhaarTest';
import PublicAadhaarTest from './pages/PublicAadhaarTest';
import { useAutoLocationUpdate } from "./hooks/useAutoLocationUpdate";

const queryClient = new QueryClient({
  defaultOptions: {
    queries: {
      retry: false,
      refetchOnWindowFocus: false,
    },
  },
});

const AuthenticatedApp = () => {
  console.log('🔒 AuthenticatedApp component rendering...');
  const { user, isLoading, userId, isAuthenticated } = useAuth();
  const navigate = useNavigate();
  const location = useLocation();
  console.log('👤 Current user state:', { user: user?.uid, isLoading, isAuthenticated });

  const [hasProfile, setHasProfile] = useState(false);
  const [checkingProfile, setCheckingProfile] = useState(true);
  const [profileCheckComplete, setProfileCheckComplete] = useState(false);
  
  // Check if user has already dismissed landing page or is authenticated
  const [showLandingPage, setShowLandingPage] = useState(() => {
    const dismissed = localStorage.getItem('landing_dismissed');
    return dismissed !== 'true';
  });

  // Initialize mobile app
  useEffect(() => {
    initializeMobileApp();
  }, []);

  // Automatically fetch and update location when app opens
  useAutoLocationUpdate();

  // Function to check if user has completed profile
  const checkUserProfile = async (userId: string) => {
    try {
      // Check if profile exists via Edge Function
      const res = await fetchWithFirebaseAuth('/functions/v1/data-management', {
        method: 'POST',
        body: JSON.stringify({ action: 'get_profile' }),
      });
      
      if (!res.ok) {
        console.error('❌ Profile check failed:', res.status);
        return false;
      }
      
      const json = await res.json();
      const profile = json?.data?.profile;

      if (profile && profile.user_id) {
        // Profile exists and has data - check if it's complete
        const hasBasicInfo = profile.first_name && profile.last_name && profile.bio;
        return hasBasicInfo;
      }

      // No profile exists - this should trigger profile setup flow
      return false;
    } catch (error) {
      console.error('❌ Error checking profile:', error);
      return false;
    }
  };

  // Function to recheck profile status
  const recheckProfile = async () => {
    console.log('🔄 Rechecking profile status...');
    
    if (!userId) {
      console.log('❌ No user ID available');
      setHasProfile(false);
      return false;
    }
    
    try {
      setCheckingProfile(true);
      const profileComplete = await checkUserProfile(userId);
      console.log('✅ Profile recheck result:', profileComplete);
      setHasProfile(!!profileComplete);
      setProfileCheckComplete(true);
      setCheckingProfile(false);
      return !!profileComplete;
    } catch (error) {
      console.error('❌ Error checking profile:', error);
      setHasProfile(false);
      setProfileCheckComplete(true);
      setCheckingProfile(false);
      return false;
    }
  };

  // Skip landing page for authenticated users
  useEffect(() => {
    if (isAuthenticated && user) {
      console.log('✅ User authenticated, skipping landing page');
      setShowLandingPage(false);
      localStorage.setItem('landing_dismissed', 'true');
    }
  }, [isAuthenticated, user]);

  useEffect(() => {
    console.log('🔄 App starting, checking auth state...');
    const clearAllLocalStorage = () => {
      try {
        // Clear all localStorage items for fresh start (but keep landing_dismissed)
        const keys = [
          'demoProfile',
          'demoPreferences', 
          'demoUserId',
          'demoQCS',
          'subscription_plan',
          'profile_complete'
        ];
        keys.forEach((k) => localStorage.removeItem(k));
        console.log('🧹 Cleared all localStorage for real authentication');
      } catch (e) {
        console.warn('⚠️ Failed clearing localStorage keys', e);
      }
    };

    const checkProfile = async () => {
      console.log('📋 Checking profile for user:', userId);
      if (userId && isAuthenticated) {
        // Clear all local storage for real authentication
        clearAllLocalStorage();
        try {
          const profileComplete = await checkUserProfile(userId);
          console.log('✅ Profile check result:', { profileComplete });
          setHasProfile(!!profileComplete);
          setProfileCheckComplete(true);
        } catch (error) {
          console.error('❌ Error in profile check:', error);
          setHasProfile(false);
          setProfileCheckComplete(true);
        }
      } else {
        // User is not authenticated - reset profile state
        console.log('🚫 User not authenticated, resetting profile state');
        setHasProfile(false);
        setProfileCheckComplete(false);
        clearAllLocalStorage();
      }
      setCheckingProfile(false);
    };

    // Always check when authentication state changes
    if (!isLoading) {
      checkProfile();
    }
  }, [userId, isLoading, isAuthenticated]);

  // Show loading spinner until both auth and profile check are done
  if (isLoading || checkingProfile) {
    return (
      <LoadingScreen />
    );
  }

  // Public route for Aadhaar test (available without authentication)
  // Place this before auth gating so testers can access the page freely
  const isHashAadhaar = typeof window !== 'undefined' && (window.location.hash === '#/aadhaar-test' || window.location.hash === '#!/aadhaar-test');
  // Allow subscription page to be reachable without auth for local testing
  const isHashSubscription = typeof window !== 'undefined' && (window.location.hash === '#/subscription' || window.location.hash === '#!/subscription');
  if (location.pathname === '/subscription' || isHashSubscription) {
    return (
      <TooltipProvider>
        <SubscriptionPage />
      </TooltipProvider>
    );
  }

  if (location.pathname === '/subscription-debug') {
    return (
      <TooltipProvider>
        <SubscriptionDebug />
      </TooltipProvider>
    );
  }

  if (location.pathname === '/aadhaar-test' || isHashAadhaar) {
    return (
      <TooltipProvider>
        <PublicAadhaarTest />
      </TooltipProvider>
    );
  }

  // Show landing page only for non-authenticated users who haven't dismissed it
  if (showLandingPage && !isAuthenticated && !user) {
    return (
      <TooltipProvider>
        <div className="min-h-screen">
          <WebLandingPage onEnterApp={() => {
            setShowLandingPage(false);
            localStorage.setItem('landing_dismissed', 'true');
          }} />
        </div>
      </TooltipProvider>
    );
  }

  // If user is not authenticated, show auth page
  if (!isAuthenticated || !user) {
    console.log('🚫 User not authenticated, showing auth page');
    return (
      <TooltipProvider>
        <div className="min-h-screen bg-gradient-to-br from-background to-muted">
          <Toaster />
          <Sonner />
          <div id="recaptcha-container"></div>
          <Index onProfileComplete={recheckProfile} />
        </div>
      </TooltipProvider>
    );
  }

  // If authenticated but profile check not complete or no profile, show profile setup
  if (isAuthenticated && user && (!profileCheckComplete || !hasProfile)) {
    return (
      <TooltipProvider>
        <div className="min-h-screen bg-gradient-to-br from-background to-muted">
          <Toaster />
          <Sonner />
          <div id="recaptcha-container"></div>
          <Index onProfileComplete={recheckProfile} />
        </div>
      </TooltipProvider>
    );
  }

  // Wrapper component to extra chatId from URL
  const ChatWrapper = () => {
    const { chatId } = useParams();
    const navigate = useNavigate();
    return <RebuiltChatSystem onNavigate={(view) => navigate(`/${view}`)} selectedChatId={chatId} />;
  };

  // If user has a profile, show main app
  return (
    <TooltipProvider>
      <SocketChatProvider>
        <ChatNotificationProvider>
          <div className="min-h-screen bg-gradient-to-br from-background to-muted">
            <Toaster />
            <Sonner />
            <div id="recaptcha-container"></div>
            <Routes>
              <Route path="/" element={<FlingzzHome onNavigate={(view) => navigate(`/${view}`)} />} />
              <Route path="/pairing" element={<PairingPage onNavigate={(view) => navigate(`/${view}`)} />} />
              <Route path="/blind-date" element={<BlindDatePage onNavigate={(view) => navigate(`/${view}`)} />} />
              <Route path="/profile" element={<ProfilePage onNavigate={(view) => navigate(`/${view}`)} />} />
              <Route path="/community" element={<CommunityPage />} />
<<<<<<< HEAD
              <Route path="/admin/community" element={
                <AdminRoute>
                  <CommunityDashboard />
                </AdminRoute>
              } />
=======
              <Route path="/subscription" element={<SubscriptionPage />} />
>>>>>>> e5e9f432
              
              {/* --- Chat routes --- */}
              <Route 
                path="/chat" 
                element={<RebuiltChatSystem onNavigate={(view) => navigate(`/${view}`)} />} 
              />
              <Route 
                path="/chat/:chatId" 
                element={<ChatWrapper />} 
              />
              {/* QCS Test page removed - was debug/test component */}
              <Route path="/qcs-diagnostics" element={<QCSDiagnostics />} />
              <Route path="/qcs-repair" element={<QCSSystemRepair />} />
              <Route path="/qcs-bulk-sync" element={<QCSBulkSync />} />
              {/* Redirect /home to root */}
              <Route path="/home" element={<Navigate to="/" replace />} />
              {/* Keep the catch-all route for other unknown routes */}
              <Route path="*" element={<NotFound />} />
            </Routes>
          </div>
        </ChatNotificationProvider>
      </SocketChatProvider>
    </TooltipProvider>
  );
};

function App() {
  console.log('📱 App component rendering...');
  return (
    <QueryClientProvider client={queryClient}>
        <AuthenticatedApp />
    </QueryClientProvider>
  );
}

export { App };<|MERGE_RESOLUTION|>--- conflicted
+++ resolved
@@ -284,15 +284,12 @@
               <Route path="/blind-date" element={<BlindDatePage onNavigate={(view) => navigate(`/${view}`)} />} />
               <Route path="/profile" element={<ProfilePage onNavigate={(view) => navigate(`/${view}`)} />} />
               <Route path="/community" element={<CommunityPage />} />
-<<<<<<< HEAD
               <Route path="/admin/community" element={
                 <AdminRoute>
                   <CommunityDashboard />
                 </AdminRoute>
               } />
-=======
               <Route path="/subscription" element={<SubscriptionPage />} />
->>>>>>> e5e9f432
               
               {/* --- Chat routes --- */}
               <Route 
